--- conflicted
+++ resolved
@@ -1433,18 +1433,11 @@
 		    nmp->nm_sent < nmp->nm_cwnd) &&
 		   (m = m_copym(rep->r_mreq, 0, M_COPYALL, MB_DONTWAIT))){
 			if ((nmp->nm_flag & NFSMNT_NOCONN) == 0)
-<<<<<<< HEAD
 			    error = so_pru_sosend(so, NULL, NULL, m, NULL, 0, td);
 			else
 			    error = so_pru_sosend(so, nmp->nm_nam, NULL, m, NULL,
 					   0, td);
 
-=======
-			    error = so_pru_send(so, 0, m, NULL, NULL, td);
-			else
-			    error = so_pru_send(so, 0, m, nmp->nm_nam,
-			        NULL, td);
->>>>>>> 2038fb68
 			if (error) {
 				if (NFSIGNORE_SOERROR(nmp->nm_soflags, error))
 					so->so_error = 0;
