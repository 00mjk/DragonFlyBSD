/*
 * Copyright (c) 2004 The DragonFly Project.  All rights reserved.
 *
 * Copyright (c) 1982, 1986, 1988, 1993
 *	The Regents of the University of California.  All rights reserved.
 *
 * Redistribution and use in source and binary forms, with or without
 * modification, are permitted provided that the following conditions
 * are met:
 * 1. Redistributions of source code must retain the above copyright
 *    notice, this list of conditions and the following disclaimer.
 * 2. Redistributions in binary form must reproduce the above copyright
 *    notice, this list of conditions and the following disclaimer in the
 *    documentation and/or other materials provided with the distribution.
 * 3. All advertising materials mentioning features or use of this software
 *    must display the following acknowledgement:
 *	This product includes software developed by the University of
 *	California, Berkeley and its contributors.
 * 4. Neither the name of the University nor the names of its contributors
 *    may be used to endorse or promote products derived from this software
 *    without specific prior written permission.
 *
 * THIS SOFTWARE IS PROVIDED BY THE REGENTS AND CONTRIBUTORS ``AS IS'' AND
 * ANY EXPRESS OR IMPLIED WARRANTIES, INCLUDING, BUT NOT LIMITED TO, THE
 * IMPLIED WARRANTIES OF MERCHANTABILITY AND FITNESS FOR A PARTICULAR PURPOSE
 * ARE DISCLAIMED.  IN NO EVENT SHALL THE REGENTS OR CONTRIBUTORS BE LIABLE
 * FOR ANY DIRECT, INDIRECT, INCIDENTAL, SPECIAL, EXEMPLARY, OR CONSEQUENTIAL
 * DAMAGES (INCLUDING, BUT NOT LIMITED TO, PROCUREMENT OF SUBSTITUTE GOODS
 * OR SERVICES; LOSS OF USE, DATA, OR PROFITS; OR BUSINESS INTERRUPTION)
 * HOWEVER CAUSED AND ON ANY THEORY OF LIABILITY, WHETHER IN CONTRACT, STRICT
 * LIABILITY, OR TORT (INCLUDING NEGLIGENCE OR OTHERWISE) ARISING IN ANY WAY
 * OUT OF THE USE OF THIS SOFTWARE, EVEN IF ADVISED OF THE POSSIBILITY OF
 * SUCH DAMAGE.
 *
 *	@(#)mbuf.h	8.5 (Berkeley) 2/19/95
 * $FreeBSD: src/sys/sys/mbuf.h,v 1.44.2.17 2003/04/15 06:15:02 silby Exp $
 * $DragonFly: src/sys/sys/mbuf.h,v 1.54 2008/10/19 08:39:55 sephe Exp $
 */

#ifndef _SYS_MBUF_H_
#define	_SYS_MBUF_H_

#if defined(_KERNEL) || defined(_KERNEL_STRUCTURES)

#ifndef _SYS_TYPES_H_
#include <sys/types.h>
#endif
#ifndef _SYS_PARAM_H_
#include <sys/param.h>
#endif
#ifndef _SYS_QUEUE_H_
#include <sys/queue.h>
#endif
#ifndef _NET_NETISR_H_
#include <net/netisr.h>
#endif

/*
 * Mbufs are of a single size, MSIZE (machine/param.h), which
 * includes overhead.  An mbuf may add a single "mbuf cluster" of size
 * MCLBYTES (also in machine/param.h), which has no additional overhead
 * and is used instead of the internal data area; this is done when
 * at least MINCLSIZE of data must be stored.
 */
#define	MLEN		(MSIZE - sizeof(struct m_hdr))	/* normal data len */
#define	MHLEN		(MLEN - sizeof(struct pkthdr))	/* data len w/pkthdr */
#define	MINCLSIZE	(MHLEN + 1)	/* smallest amount to put in cluster */
#define	M_MAXCOMPRESS	(MHLEN / 2)	/* max amount to copy for compression */

/*
 * Macros for type conversion:
 * mtod(m, t)	-- Convert mbuf pointer to data pointer of correct type.
 * mtocl(x) -	convert pointer within cluster to cluster index #
 * cltom(x) -	convert cluster # to ptr to beginning of cluster
 */
#define	mtod(m, t)	((t)((m)->m_data))

/*
 * Header present at the beginning of every mbuf.
 */
struct m_hdr {
	struct	mbuf *mh_next;		/* next buffer in chain */
	struct	mbuf *mh_nextpkt;	/* next chain in queue/record */
	caddr_t	mh_data;		/* location of data */
	int	mh_len;			/* amount of data in this mbuf */
	int	mh_flags;		/* flags; see below */
	short	mh_type;		/* type of data in this mbuf */
	short	mh_pad;			/* padding */
	struct netmsg_isr_packet mh_netmsg;	/* hardware->proto stack msg */
};

/*
 * Packet tag structure (see below for details).
 */
struct m_tag {
	SLIST_ENTRY(m_tag)	m_tag_link;	/* List of packet tags */
	u_int16_t		m_tag_id;	/* Tag ID */
	u_int16_t		m_tag_len;	/* Length of data */
	u_int32_t		m_tag_cookie;	/* ABI/Module ID */
};

SLIST_HEAD(packet_tags, m_tag);

/*
 * Record/packet header in first mbuf of chain; valid only if M_PKTHDR is set.
 *
 * Be careful: The fields have been carefully ordered to avoid hidden padding.
 *             Keep this in mind, when adding or removing fields!
 */
struct pkthdr {
	struct	ifnet *rcvif;		/* rcv interface */
	int	len;			/* total packet length */
	struct packet_tags tags;	/* list of packet tags */

	/* variables for ip and tcp reassembly */
	void	*header;		/* pointer to packet header */

	/* variables for hardware checksum */
	int	csum_flags;		/* flags regarding checksum */
	int	csum_data;		/* data field used by csum routines */

	/* firewall flags */
	uint32_t fw_flags;		/* flags for PF */

	/* variables for PF processing */
	uint16_t pf_tag;		/* PF tag id */
	uint8_t	pf_routed;		/* PF routing counter */

	/* variables for ALTQ processing */
	uint8_t	ecn_af;			/* address family for ECN */
	uint32_t altq_qid;		/* queue id */
	uint32_t altq_state_hash;	/* identifies 'connections' */

	uint16_t ether_vlantag;		/* ethernet 802.1p+q vlan tag */
	uint16_t hash;			/* packet hash */
};

/*
 * Description of external storage mapped into mbuf; valid only if M_EXT is set.
 */
struct m_ext {
	caddr_t	ext_buf;		/* start of buffer */
	void	(*ext_free)(void *);
	u_int	ext_size;		/* size of buffer, for ext_free */
	void	(*ext_ref)(void *);
	void	*ext_arg;
};

/*
 * The core of the mbuf object along with some shortcut defines for
 * practical purposes.
 */
struct mbuf {
	struct	m_hdr m_hdr;
	union {
		struct {
			struct	pkthdr MH_pkthdr;	/* M_PKTHDR set */
			union {
				struct	m_ext MH_ext;	/* M_EXT set */
				char	MH_databuf[MHLEN];
			} MH_dat;
		} MH;
		char	M_databuf[MLEN];		/* !M_PKTHDR, !M_EXT */
	} M_dat;
};
#define	m_next		m_hdr.mh_next
#define	m_len		m_hdr.mh_len
#define	m_data		m_hdr.mh_data
#define	m_type		m_hdr.mh_type
#define	m_flags		m_hdr.mh_flags
#define	m_nextpkt	m_hdr.mh_nextpkt
#define	m_pkthdr	M_dat.MH.MH_pkthdr
#define	m_ext		M_dat.MH.MH_dat.MH_ext
#define	m_pktdat	M_dat.MH.MH_dat.MH_databuf
#define	m_dat		M_dat.M_databuf

/*
 * Code that uses m_act should be converted to use m_nextpkt
 * instead; m_act is historical and deprecated.
 */
#define m_act   	m_nextpkt

/*
 * mbuf flags.
 */
#define	M_EXT		0x00000001	/* has associated external storage */
#define	M_PKTHDR	0x00000002	/* start of record */
#define	M_EOR		0x00000004	/* end of record */
#define	M_PROTO1	0x00000008	/* protocol-specific */
#define	M_PROTO2	0x00000010	/* protocol-specific */
#define	M_PROTO3	0x00000020	/* protocol-specific */
#define	M_PROTO4	0x00000040	/* protocol-specific */
#define	M_PROTO5	0x00000080	/* protocol-specific */

/*
 * mbuf pkthdr flags (also stored in m_flags).
 */
<<<<<<< HEAD
#define	M_BCAST		0x00000100	/* send/recv as link-level broadcast */
#define	M_MCAST		0x00000200	/* send/recv as link-level multicast */
#define	M_FRAG		0x00000400	/* fragment of a larger packet */
#define	M_FIRSTFRAG	0x00000800	/* packet is first fragment */
#define	M_LASTFRAG	0x00001000	/* packet is last fragment */
#define	M_CLCACHE	0x00002000	/* mbuf alloced from cluster cache */
#define M_EXT_CLUSTER	0x00004000	/* standard cluster else special */
#define	M_PHCACHE	0x00008000	/* mbuf alloced from pkt header cache */
#define M_NOTIFICATION	0x00010000	/* notification event */
#define M_VLANTAG	0x00020000	/* ether_vlantag is valid */
#define M_MPLSLABELED	0x00040000	/* packet is mpls labeled */

/*
 * Additional mbuf flags
 */
#define M_SOCKBUF	0x00080000	/* in sockbuf (for debugging) */

/*
 * PRUS_* flags are now mbuf flags.  These flags are stored in the first
 * mbuf of a packet (whether address, control, or data).  They only apply
 * to user<->protothread interactions and are not copied.
 */
#define M_OOB		0x10000000
#define M_EOF		0x20000000
#define M_MORETOCOME	0x40000000
#define M_DONTROUTE	0x80000000
#define M_PRU_FLAGS	(M_OOB|M_EOF|M_MORETOCOME|M_DONTROUTE)
=======
#define	M_BCAST		0x0100	/* send/received as link-level broadcast */
#define	M_MCAST		0x0200	/* send/received as link-level multicast */
#define	M_FRAG		0x0400	/* packet is a fragment of a larger packet */
#define	M_FIRSTFRAG	0x0800	/* packet is first fragment */
#define	M_LASTFRAG	0x1000	/* packet is last fragment */
#define	M_CLCACHE	0x2000	/* mbuf allocated from the cluster cache */
#define M_EXT_CLUSTER	0x4000	/* standard cluster else special */
#define	M_PHCACHE	0x8000	/* mbuf allocated from the pkt header cache */
#define M_NOTIFICATION	0x10000	/* notification event */
#define M_VLANTAG	0x20000	/* ether_vlantag is valid */
#define M_MPLSLABELED	0x40000	/* packet is mpls labeled */
#define M_LENCHECKED	0x80000	/* packet proto lengths are checked */
#define M_HASH		0x100000/* hash field in pkthdr is valid */
>>>>>>> 2038fb68

/*
 * Flags copied when copying m_pkthdr.
 */
#define	M_COPYFLAGS	(M_PKTHDR|M_EOR|M_PROTO1|M_PROTO2|M_PROTO3 | \
			 M_PROTO4|M_PROTO5|M_BCAST|M_MCAST|M_FRAG | \
			 M_FIRSTFRAG|M_LASTFRAG|M_VLANTAG|M_MPLSLABELED | \
			 M_LENCHECKED|M_HASH)

/*
 * Flags indicating hw checksum support and sw checksum requirements.
 */
#define	CSUM_IP			0x0001		/* will csum IP */
#define	CSUM_TCP		0x0002		/* will csum TCP */
#define	CSUM_UDP		0x0004		/* will csum UDP */
#define	CSUM_IP_FRAGS		0x0008		/* will csum IP fragments */
#define	CSUM_FRAGMENT		0x0010		/* will do IP fragmentation */

#define	CSUM_IP_CHECKED		0x0100		/* did csum IP */
#define	CSUM_IP_VALID		0x0200		/*   ... the csum is valid */
#define	CSUM_DATA_VALID		0x0400		/* csum_data field is valid */
#define	CSUM_PSEUDO_HDR		0x0800		/* csum_data has pseudo hdr */
#define CSUM_FRAG_NOT_CHECKED	0x1000		/* did _not_ csum fragment
						 * NB: This flag is only used
						 * by IP defragmenter.
						 */

#define	CSUM_DELAY_DATA		(CSUM_TCP | CSUM_UDP)
#define	CSUM_DELAY_IP		(CSUM_IP)	/* XXX add ipv6 here too? */

/*
 * Flags indicating PF processing status
 */
#define FW_MBUF_GENERATED	0x00000001
#define	PF_MBUF_TAGGED		0x00000002	/* pf_tag field is valid */
#define	PF_MBUF_ROUTED		0x00000004	/* pf_routed field is valid */
#define	PF_MBUF_TRANSLATE_LOCALHOST					\
				0x00000008
#define	PF_MBUF_FRAGCACHE	0x00000010
#define	ALTQ_MBUF_TAGGED	0x00000020	/* altq_qid is valid */
#define IPFORWARD_MBUF_TAGGED	0x00000040
#define DUMMYNET_MBUF_TAGGED	0x00000080
#define ALTQ_MBUF_STATE_HASHED	0x00000100
#define FW_MBUF_REDISPATCH	0x00000200
#define	PF_MBUF_GENERATED	FW_MBUF_GENERATED
#define	IPFW_MBUF_GENERATED	FW_MBUF_GENERATED

/*
 * mbuf types.
 */
#define	MT_FREE		0	/* should be on free list */
#define	MT_DATA		1	/* dynamic (data) allocation */
#define	MT_HEADER	2	/* packet header */
#define	MT_SONAME	3	/* socket name */
/* 4 was MT_TAG */
#define	MT_CONTROL	5	/* extra-data protocol message */
#define	MT_OOBDATA	6	/* expedited data  */
#define	MT_NTYPES	7	/* number of mbuf types for mbtypes[] */

struct mbuf_chain {
	struct mbuf	*mc_head;
	struct mbuf	*mc_tail;
};

/*
 * General mbuf allocator statistics structure.
 */
struct mbstat {
	u_long	m_mbufs;	/* mbufs obtained from page pool */
	u_long	m_clusters;	/* clusters obtained from page pool */
	u_long	m_spare;	/* spare field */
	u_long	m_clfree;	/* free clusters */
	u_long	m_drops;	/* times failed to find space */
	u_long	m_wait;		/* times waited for space */
	u_long	m_drain;	/* times drained protocols for space */
	u_long	m_mcfail;	/* times m_copym failed */
	u_long	m_mpfail;	/* times m_pullup failed */
	u_long	m_msize;	/* length of an mbuf */
	u_long	m_mclbytes;	/* length of an mbuf cluster */
	u_long	m_minclsize;	/* min length of data to allocate a cluster */
	u_long	m_mlen;		/* length of data in an mbuf */
	u_long	m_mhlen;	/* length of data in a header mbuf */
};

/*
 * Flags specifying how an allocation should be made.
 */

#define	MB_DONTWAIT	0x4
#define	MB_TRYWAIT	0x8
#define	MB_WAIT		MB_TRYWAIT

/*
 * Mbuf to Malloc Flag Conversion.
 */
#define	MBTOM(how)	((how) & MB_TRYWAIT ? M_WAITOK : M_NOWAIT)

/*
 * These are identifying numbers passed to the m_mballoc_wait function,
 * allowing us to determine whether the call came from an MGETHDR or
 * an MGET.
 */
#define	MGETHDR_C      1
#define	MGET_C         2

/*
 * mbuf allocation/deallocation macros (YYY deprecated, too big):
 *
 *	MGET(struct mbuf *m, int how, int type)
 * allocates an mbuf and initializes it to contain internal data.
 *
 *	MGETHDR(struct mbuf *m, int how, int type)
 * allocates an mbuf and initializes it to contain a packet header
 * and internal data.
 */
#define	MGET(m, how, type) do {						\
	(m) = m_get((how), (type));					\
} while (0)

#define	MGETHDR(m, how, type) do {					\
	(m) = m_gethdr((how), (type));					\
} while (0)

/*
 * MCLGET adds such clusters to a normal mbuf.  The flag M_EXT is set upon
 * success.
 * Deprecated.  Use m_getcl() or m_getl() instead.
 */
#define	MCLGET(m, how) do {						\
	m_mclget((m), (how));						\
} while (0)

/*
 * NB: M_COPY_PKTHDR is deprecated; use either M_MOVE_PKTHDR
 *     or m_dup_pkthdr.
 */
/*
 * Move mbuf pkthdr from "from" to "to".
 * from should have M_PKTHDR set, and to must be empty.
 * from no longer has a pkthdr after this operation.
 */
#define	M_MOVE_PKTHDR(_to, _from)	m_move_pkthdr((_to), (_from))

/*
 * Set the m_data pointer of a newly-allocated mbuf (m_get/MGET) to place
 * an object of the specified size at the end of the mbuf, longword aligned.
 */
#define	M_ALIGN(m, len) do {						\
	(m)->m_data += (MLEN - (len)) & ~(sizeof(long) - 1);		\
} while (0)

/*
 * As above, for mbufs allocated with m_gethdr/MGETHDR
 * or initialized by M_COPY_PKTHDR.
 */
#define	MH_ALIGN(m, len) do {						\
	(m)->m_data += (MHLEN - (len)) & ~(sizeof(long) - 1);		\
} while (0)

/*
 * Check if we can write to an mbuf.
 */
#define M_EXT_WRITABLE(m)	(m_sharecount(m) == 1)
#define M_WRITABLE(m)		(!((m)->m_flags & M_EXT) || M_EXT_WRITABLE(m))

/*
 * Check if the supplied mbuf has a packet header, or else panic.
 */
#define	M_ASSERTPKTHDR(m)						\
	KASSERT(m != NULL && m->m_flags & M_PKTHDR,			\
		("%s: invalid mbuf or no mbuf packet header!", __func__))

/*
 * Compute the amount of space available before the current start of data.
 * The M_EXT_WRITABLE() is a temporary, conservative safety measure: the burden
 * of checking writability of the mbuf data area rests solely with the caller.
 */
#define	M_LEADINGSPACE(m)						\
	((m)->m_flags & M_EXT ?						\
	    (M_EXT_WRITABLE(m) ? (m)->m_data - (m)->m_ext.ext_buf : 0):	\
	    (m)->m_flags & M_PKTHDR ? (m)->m_data - (m)->m_pktdat :	\
	    (m)->m_data - (m)->m_dat)

/*
 * Compute the amount of space available after the end of data in an mbuf.
 * The M_WRITABLE() is a temporary, conservative safety measure: the burden
 * of checking writability of the mbuf data area rests solely with the caller.
 */
#define	M_TRAILINGSPACE(m)						\
	((m)->m_flags & M_EXT ?						\
	    (M_WRITABLE(m) ? (m)->m_ext.ext_buf + (m)->m_ext.ext_size	\
		- ((m)->m_data + (m)->m_len) : 0) :			\
	    &(m)->m_dat[MLEN] - ((m)->m_data + (m)->m_len))

/*
 * Arrange to prepend space of size plen to mbuf m.
 * If a new mbuf must be allocated, how specifies whether to wait.
 * If how is MB_DONTWAIT and allocation fails, the original mbuf chain
 * is freed and m is set to NULL.
 */
#define	M_PREPEND(m, plen, how) do {					\
	struct mbuf **_mmp = &(m);					\
	struct mbuf *_mm = *_mmp;					\
	int _mplen = (plen);						\
	int __mhow = (how);						\
									\
	if (M_LEADINGSPACE(_mm) >= _mplen) {				\
		_mm->m_data -= _mplen;					\
		_mm->m_len += _mplen;					\
	} else								\
		_mm = m_prepend(_mm, _mplen, __mhow);			\
	if (_mm != NULL && _mm->m_flags & M_PKTHDR)			\
		_mm->m_pkthdr.len += _mplen;				\
	*_mmp = _mm;							\
} while (0)

/* Length to m_copy to copy all. */
#define	M_COPYALL	1000000000

#ifdef _KERNEL
extern	u_int		 m_clalloc_wid;	/* mbuf cluster wait count */
extern	u_int		 m_mballoc_wid;	/* mbuf wait count */
extern	int		 max_linkhdr;	/* largest link-level header */
extern	int		 max_protohdr;	/* largest protocol header */
extern	int		 max_hdr;	/* largest link+protocol header */
extern	int		 max_datalen;	/* MHLEN - max_hdr */
extern	int		 mbuf_wait;	/* mbuf sleep time */
extern	int		 nmbclusters;
extern	int		 nmbufs;

struct uio;

void		 m_adj(struct mbuf *, int);
void		 m_cat(struct mbuf *, struct mbuf *);
u_int		 m_countm(struct mbuf *m, struct mbuf **lastm, u_int *mbcnt);
void		 m_copyback(struct mbuf *, int, int, caddr_t);
void		 m_copydata(const struct mbuf *, int, int, caddr_t);
struct	mbuf	*m_copym(const struct mbuf *, int, int, int);
struct	mbuf	*m_copypacket(struct mbuf *, int);
struct	mbuf	*m_defrag(struct mbuf *, int);
struct	mbuf	*m_defrag_nofree(struct mbuf *, int);
struct	mbuf	*m_devget(char *, int, int, struct ifnet *,
		  void (*copy)(volatile const void *, volatile void *, size_t));
struct	mbuf	*m_dup(struct mbuf *, int);
int		 m_dup_pkthdr(struct mbuf *, const struct mbuf *, int);
struct	mbuf	*m_free(struct mbuf *);
void		 m_freem(struct mbuf *);
struct	mbuf	*m_get(int, int);
struct	mbuf	*m_getc(int len, int how, int type);
struct	mbuf	*m_getcl(int how, short type, int flags);
struct	mbuf	*m_getclr(int, int);
struct	mbuf	*m_gethdr(int, int);
struct	mbuf	*m_getm(struct mbuf *, int, int, int);
struct	mbuf	*m_last(struct mbuf *m);
u_int		 m_lengthm(struct mbuf *m, struct mbuf **lastm);
void		 m_move_pkthdr(struct mbuf *, struct mbuf *);
struct	mbuf	*m_prepend(struct mbuf *, int, int);
void		 m_print(const struct mbuf *m);
struct	mbuf	*m_pulldown(struct mbuf *, int, int, int *);
struct	mbuf	*m_pullup(struct mbuf *, int);
struct	mbuf	*m_split(struct mbuf *, int, int);
struct	mbuf 	*m_uiomove(struct uio *);
void		m_mclget(struct mbuf *m, int how);
int		m_sharecount(struct mbuf *m);
void		m_chtype(struct mbuf *m, int type);
int		m_devpad(struct mbuf *m, int padto);

#ifdef MBUF_DEBUG
void		mbuftrackid(struct mbuf *, int);
#else
#define mbuftrackid(m, id)	/* empty */
#endif

static inline struct mbuf *
m_copy(const struct mbuf *m, int off, int len)
{
	return m_copym(m, off, len, MB_DONTWAIT);
}

/*
 * Allocate the right type of mbuf for the desired total length.
 * The mbuf returned does not necessarily cover the entire requested length.
 * This function follows mbuf chaining policy of allowing MINCLSIZE
 * amount of chained mbufs.
 */
static __inline struct mbuf *
m_getl(int len, int how, int type, int flags, int *psize)
{
	struct mbuf *m;
	int size;

	if (len >= MINCLSIZE) {
		m = m_getcl(how, type, flags);
		size = MCLBYTES;
	} else if (flags & M_PKTHDR) {
		m = m_gethdr(how, type);
		size = MHLEN;
	} else {
		m = m_get(how, type);
		size = MLEN;
	}
	if (psize != NULL)
		*psize = size;
	return (m);
}

/*
 * Get a single mbuf that covers the requested number of bytes.
 * This function does not create mbuf chains.  It explicitly marks
 * places in the code that abuse mbufs for contiguous data buffers.
 */
static __inline struct mbuf *
m_getb(int len, int how, int type, int flags)
{
	struct mbuf *m;
	int mbufsize = (flags & M_PKTHDR) ? MHLEN : MLEN;

	if (len > mbufsize)
		m = m_getcl(how, type, flags);
	else if (flags & M_PKTHDR)
		m = m_gethdr(how, type);
	else
		m = m_get(how, type);
	return (m);
}

/*
 * Packets may have annotations attached by affixing a list
 * of "packet tags" to the pkthdr structure.  Packet tags are
 * dynamically allocated semi-opaque data structures that have
 * a fixed header (struct m_tag) that specifies the size of the
 * memory block and a <cookie,type> pair that identifies it.
 * The cookie is a 32-bit unique unsigned value used to identify
 * a module or ABI.  By convention this value is chose as the
 * date+time that the module is created, expressed as the number of
 * seconds since the epoch (e.g. using date -u +'%s').  The type value
 * is an ABI/module-specific value that identifies a particular annotation
 * and is private to the module.  For compatibility with systems
 * like openbsd that define packet tags w/o an ABI/module cookie,
 * the value PACKET_ABI_COMPAT is used to implement m_tag_get and
 * m_tag_find compatibility shim functions and several tag types are
 * defined below.  Users that do not require compatibility should use
 * a private cookie value so that packet tag-related definitions
 * can be maintained privately.
 *
 * Note that the packet tag returned by m_tag_alloc has the default
 * memory alignment implemented by kmalloc.  To reference private data
 * one can use a construct like:
 *
 *	struct m_tag *mtag = m_tag_alloc(...);
 *	struct foo *p = m_tag_data(mtag);
 *
 * if the alignment of struct m_tag is sufficient for referencing members
 * of struct foo.  Otherwise it is necessary to embed struct m_tag within
 * the private data structure to insure proper alignment; e.g.
 *
 *	struct foo {
 *		struct m_tag	tag;
 *		...
 *	};
 *	struct foo *p = (struct foo *)m_tag_alloc(...);
 *	struct m_tag *mtag = &p->tag;
 */

#define	PACKET_TAG_NONE				0  /* Nadda */

/* Packet tag for use with PACKET_ABI_COMPAT */
#define	PACKET_TAG_IPSEC_IN_DONE		1  /* IPsec applied, in */
/* struct tdb_indent */
#define	PACKET_TAG_IPSEC_OUT_DONE		2  /* IPsec applied, out */
/* struct tdb_indent */
#define	PACKET_TAG_IPSEC_IN_CRYPTO_DONE		3  /* NIC IPsec crypto done */
/* struct tdb_indent, never added */
#define	PACKET_TAG_IPSEC_OUT_CRYPTO_NEEDED	4  /* NIC IPsec crypto req'ed */
/* struct tdb_indent, never added */
#define	PACKET_TAG_IPSEC_PENDING_TDB		5  /* Reminder to do IPsec */
/* struct tdb_indent, never added */
#define	PACKET_TAG_ENCAP			6 /* Encap.  processing */
/* struct ifnet *, the GIF interface */
#define	PACKET_TAG_IPSEC_HISTORY		7 /* IPSEC history */
/* struct ipsec_history */
#define	PACKET_TAG_IPV6_INPUT			8 /* IPV6 input processing */
/* struct ip6aux */
#define	PACKET_TAG_IPFW_DIVERT			9 /* divert info */
/* struct divert_info */
#define	PACKET_TAG_DUMMYNET			15 /* dummynet info */
/* struct dn_pkt */
#define	PACKET_TAG_IPFORWARD			18 /* ipforward info */
/* struct sockaddr_in */
#define PACKET_TAG_IPSRCRT			27 /* IP srcrt opts */
/* struct ip_srcrt_opt */
#define	PACKET_TAG_CARP                         28 /* CARP info */

/* Packet tag routines */
struct	m_tag 	*m_tag_alloc(u_int32_t, int, int, int);
void		 m_tag_free(struct m_tag *);
void		 m_tag_prepend(struct mbuf *, struct m_tag *);
void		 m_tag_unlink(struct mbuf *, struct m_tag *);
void		 m_tag_delete(struct mbuf *, struct m_tag *);
void		 m_tag_delete_chain(struct mbuf *);
struct	m_tag	*m_tag_locate(struct mbuf *, u_int32_t, int, struct m_tag *);
struct	m_tag	*m_tag_copy(struct m_tag *, int);
int		 m_tag_copy_chain(struct mbuf *, const struct mbuf *, int);
void		 m_tag_init(struct mbuf *);
struct	m_tag	*m_tag_first(struct mbuf *);
struct	m_tag	*m_tag_next(struct mbuf *, struct m_tag *);

/* these are for openbsd compatibility */
#define	MTAG_ABI_COMPAT		0		/* compatibility ABI */

static __inline void *
m_tag_data(struct m_tag *tag)
{
	return ((void *)(tag + 1));
}

static __inline struct m_tag *
m_tag_get(int type, int length, int wait)
{
	return m_tag_alloc(MTAG_ABI_COMPAT, type, length, wait);
}

static __inline struct m_tag *
m_tag_find(struct mbuf *m, int type, struct m_tag *start)
{
	return m_tag_locate(m, MTAG_ABI_COMPAT, type, start);
}

static __inline void
m_set_flagsm(struct mbuf *m, int flags)
{
	for (; m; m = m->m_next) {
		m->m_flags |= flags;
	}
}

static __inline void
m_clear_flagsm(struct mbuf *m, int flags)
{
	for (; m; m = m->m_next) {
		m->m_flags &= ~flags;
	}
}

#endif	/* _KERNEL */

#endif	/* _KERNEL || _KERNEL_STRUCTURES */
#endif	/* !_SYS_MBUF_H_ */<|MERGE_RESOLUTION|>--- conflicted
+++ resolved
@@ -195,7 +195,6 @@
 /*
  * mbuf pkthdr flags (also stored in m_flags).
  */
-<<<<<<< HEAD
 #define	M_BCAST		0x00000100	/* send/recv as link-level broadcast */
 #define	M_MCAST		0x00000200	/* send/recv as link-level multicast */
 #define	M_FRAG		0x00000400	/* fragment of a larger packet */
@@ -207,11 +206,13 @@
 #define M_NOTIFICATION	0x00010000	/* notification event */
 #define M_VLANTAG	0x00020000	/* ether_vlantag is valid */
 #define M_MPLSLABELED	0x00040000	/* packet is mpls labeled */
+#define M_LENCHECKED	0x00080000	/* packet proto lengths are checked */
+#define M_HASH		0x00100000/* hash field in pkthdr is valid */
 
 /*
  * Additional mbuf flags
  */
-#define M_SOCKBUF	0x00080000	/* in sockbuf (for debugging) */
+#define M_SOCKBUF	0x00200000	/* in sockbuf (for debugging) */
 
 /*
  * PRUS_* flags are now mbuf flags.  These flags are stored in the first
@@ -223,21 +224,6 @@
 #define M_MORETOCOME	0x40000000
 #define M_DONTROUTE	0x80000000
 #define M_PRU_FLAGS	(M_OOB|M_EOF|M_MORETOCOME|M_DONTROUTE)
-=======
-#define	M_BCAST		0x0100	/* send/received as link-level broadcast */
-#define	M_MCAST		0x0200	/* send/received as link-level multicast */
-#define	M_FRAG		0x0400	/* packet is a fragment of a larger packet */
-#define	M_FIRSTFRAG	0x0800	/* packet is first fragment */
-#define	M_LASTFRAG	0x1000	/* packet is last fragment */
-#define	M_CLCACHE	0x2000	/* mbuf allocated from the cluster cache */
-#define M_EXT_CLUSTER	0x4000	/* standard cluster else special */
-#define	M_PHCACHE	0x8000	/* mbuf allocated from the pkt header cache */
-#define M_NOTIFICATION	0x10000	/* notification event */
-#define M_VLANTAG	0x20000	/* ether_vlantag is valid */
-#define M_MPLSLABELED	0x40000	/* packet is mpls labeled */
-#define M_LENCHECKED	0x80000	/* packet proto lengths are checked */
-#define M_HASH		0x100000/* hash field in pkthdr is valid */
->>>>>>> 2038fb68
 
 /*
  * Flags copied when copying m_pkthdr.
