/*
 * Copyright (c) 2004, 2005 The DragonFly Project.  All rights reserved.
 *
 * This code is derived from software contributed to The DragonFly Project
 * by Jeffrey M. Hsu.
 *
 * Redistribution and use in source and binary forms, with or without
 * modification, are permitted provided that the following conditions
 * are met:
 * 1. Redistributions of source code must retain the above copyright
 *    notice, this list of conditions and the following disclaimer.
 * 2. Redistributions in binary form must reproduce the above copyright
 *    notice, this list of conditions and the following disclaimer in the
 *    documentation and/or other materials provided with the distribution.
 * 3. Neither the name of The DragonFly Project nor the names of its
 *    contributors may be used to endorse or promote products derived
 *    from this software without specific, prior written permission.
 *
 * THIS SOFTWARE IS PROVIDED BY THE COPYRIGHT HOLDERS AND CONTRIBUTORS
 * ``AS IS'' AND ANY EXPRESS OR IMPLIED WARRANTIES, INCLUDING, BUT NOT
 * LIMITED TO, THE IMPLIED WARRANTIES OF MERCHANTABILITY AND FITNESS
 * FOR A PARTICULAR PURPOSE ARE DISCLAIMED.  IN NO EVENT SHALL THE
 * COPYRIGHT HOLDERS OR CONTRIBUTORS BE LIABLE FOR ANY DIRECT, INDIRECT,
 * INCIDENTAL, SPECIAL, EXEMPLARY OR CONSEQUENTIAL DAMAGES (INCLUDING,
 * BUT NOT LIMITED TO, PROCUREMENT OF SUBSTITUTE GOODS OR SERVICES;
 * LOSS OF USE, DATA, OR PROFITS; OR BUSINESS INTERRUPTION) HOWEVER CAUSED
 * AND ON ANY THEORY OF LIABILITY, WHETHER IN CONTRACT, STRICT LIABILITY,
 * OR TORT (INCLUDING NEGLIGENCE OR OTHERWISE) ARISING IN ANY WAY OUT
 * OF THE USE OF THIS SOFTWARE, EVEN IF ADVISED OF THE POSSIBILITY OF
 * SUCH DAMAGE.
 */

/*
 * Copyright (c) 1982, 1986, 1988, 1993
 *	The Regents of the University of California.  All rights reserved.
 *
 * Redistribution and use in source and binary forms, with or without
 * modification, are permitted provided that the following conditions
 * are met:
 * 1. Redistributions of source code must retain the above copyright
 *    notice, this list of conditions and the following disclaimer.
 * 2. Redistributions in binary form must reproduce the above copyright
 *    notice, this list of conditions and the following disclaimer in the
 *    documentation and/or other materials provided with the distribution.
 * 3. All advertising materials mentioning features or use of this software
 *    must display the following acknowledgement:
 *	This product includes software developed by the University of
 *	California, Berkeley and its contributors.
 * 4. Neither the name of the University nor the names of its contributors
 *    may be used to endorse or promote products derived from this software
 *    without specific prior written permission.
 *
 * THIS SOFTWARE IS PROVIDED BY THE REGENTS AND CONTRIBUTORS ``AS IS'' AND
 * ANY EXPRESS OR IMPLIED WARRANTIES, INCLUDING, BUT NOT LIMITED TO, THE
 * IMPLIED WARRANTIES OF MERCHANTABILITY AND FITNESS FOR A PARTICULAR PURPOSE
 * ARE DISCLAIMED.  IN NO EVENT SHALL THE REGENTS OR CONTRIBUTORS BE LIABLE
 * FOR ANY DIRECT, INDIRECT, INCIDENTAL, SPECIAL, EXEMPLARY, OR CONSEQUENTIAL
 * DAMAGES (INCLUDING, BUT NOT LIMITED TO, PROCUREMENT OF SUBSTITUTE GOODS
 * OR SERVICES; LOSS OF USE, DATA, OR PROFITS; OR BUSINESS INTERRUPTION)
 * HOWEVER CAUSED AND ON ANY THEORY OF LIABILITY, WHETHER IN CONTRACT, STRICT
 * LIABILITY, OR TORT (INCLUDING NEGLIGENCE OR OTHERWISE) ARISING IN ANY WAY
 * OUT OF THE USE OF THIS SOFTWARE, EVEN IF ADVISED OF THE POSSIBILITY OF
 * SUCH DAMAGE.
 *
 *	@(#)if_ether.c	8.1 (Berkeley) 6/10/93
 * $FreeBSD: src/sys/netinet/if_ether.c,v 1.64.2.23 2003/04/11 07:23:15 fjoe Exp $
 * $DragonFly: src/sys/netinet/if_ether.c,v 1.59 2008/11/22 11:03:35 sephe Exp $
 */

/*
 * Ethernet address resolution protocol.
 * TODO:
 *	add "inuse/lock" bit (or ref. count) along with valid bit
 */

#include "opt_inet.h"
#include "opt_carp.h"

#include <sys/param.h>
#include <sys/kernel.h>
#include <sys/queue.h>
#include <sys/sysctl.h>
#include <sys/systm.h>
#include <sys/mbuf.h>
#include <sys/malloc.h>
#include <sys/socket.h>
#include <sys/syslog.h>
#include <sys/lock.h>

#include <net/if.h>
#include <net/if_dl.h>
#include <net/if_types.h>
#include <net/route.h>
#include <net/netisr.h>
#include <net/if_llc.h>

#include <netinet/in.h>
#include <netinet/in_var.h>
#include <netinet/if_ether.h>

#include <sys/thread2.h>
#include <sys/msgport2.h>
#include <net/netmsg2.h>

#ifdef CARP
#include <netinet/ip_carp.h>
#endif

#define SIN(s) ((struct sockaddr_in *)s)
#define SDL(s) ((struct sockaddr_dl *)s)

SYSCTL_DECL(_net_link_ether);
SYSCTL_NODE(_net_link_ether, PF_INET, inet, CTLFLAG_RW, 0, "");

/* timer values */
static int arpt_prune = (5*60*1); /* walk list every 5 minutes */
static int arpt_keep = (20*60); /* once resolved, good for 20 more minutes */
static int arpt_down = 20;	/* once declared down, don't send for 20 sec */

SYSCTL_INT(_net_link_ether_inet, OID_AUTO, prune_intvl, CTLFLAG_RW,
	   &arpt_prune, 0, "");
SYSCTL_INT(_net_link_ether_inet, OID_AUTO, max_age, CTLFLAG_RW,
	   &arpt_keep, 0, "");
SYSCTL_INT(_net_link_ether_inet, OID_AUTO, host_down_time, CTLFLAG_RW,
	   &arpt_down, 0, "");

#define	rt_expire	rt_rmx.rmx_expire

struct llinfo_arp {
	LIST_ENTRY(llinfo_arp) la_le;
	struct	rtentry *la_rt;
	struct	mbuf *la_hold;	/* last packet until resolved/timeout */
	struct	lwkt_port *la_msgport; /* last packet's msgport */
	u_short	la_preempt;	/* countdown for pre-expiry arps */
	u_short	la_asked;	/* #times we QUERIED following expiration */
};

static	LIST_HEAD(, llinfo_arp) llinfo_arp_list[MAXCPU];

static int	arp_maxtries = 5;
static int	useloopback = 1; /* use loopback interface for local traffic */
static int	arp_proxyall = 0;

SYSCTL_INT(_net_link_ether_inet, OID_AUTO, maxtries, CTLFLAG_RW,
	   &arp_maxtries, 0, "");
SYSCTL_INT(_net_link_ether_inet, OID_AUTO, useloopback, CTLFLAG_RW,
	   &useloopback, 0, "");
SYSCTL_INT(_net_link_ether_inet, OID_AUTO, proxyall, CTLFLAG_RW,
	   &arp_proxyall, 0, "");

static int	arp_mpsafe = 1;
TUNABLE_INT("net.link.ether.inet.arp_mpsafe", &arp_mpsafe);

static void	arp_rtrequest(int, struct rtentry *, struct rt_addrinfo *);
static void	arprequest(struct ifnet *, const struct in_addr *,
			   const struct in_addr *, const u_char *);
static void	arprequest_async(struct ifnet *, const struct in_addr *,
				 const struct in_addr *, const u_char *);
static void	arpintr(anynetmsg_t);
static void	arptfree(struct llinfo_arp *);
static void	arptimer(void *);
static struct llinfo_arp *
		arplookup(in_addr_t, boolean_t, boolean_t, boolean_t);
#ifdef INET
static void	in_arpinput(struct mbuf *);
#endif

static struct callout	arptimer_ch[MAXCPU];

/*
 * Timeout routine.  Age arp_tab entries periodically.
 */
/* ARGSUSED */
static void
arptimer(void *ignored_arg)
{
	struct llinfo_arp *la, *nla;

	crit_enter();
	LIST_FOREACH_MUTABLE(la, &llinfo_arp_list[mycpuid], la_le, nla) {
		if (la->la_rt->rt_expire && la->la_rt->rt_expire <= time_second)
			arptfree(la);
	}
	callout_reset(&arptimer_ch[mycpuid], arpt_prune * hz, arptimer, NULL);
	crit_exit();
}

/*
 * Parallel to llc_rtrequest.
 */
static void
arp_rtrequest(int req, struct rtentry *rt, struct rt_addrinfo *info)
{
	struct sockaddr *gate = rt->rt_gateway;
	struct llinfo_arp *la = rt->rt_llinfo;

	struct sockaddr_dl null_sdl = { sizeof null_sdl, AF_LINK };
	static boolean_t arpinit_done[MAXCPU];

	if (!arpinit_done[mycpuid]) {
		arpinit_done[mycpuid] = TRUE;
		callout_init(&arptimer_ch[mycpuid]);
		callout_reset(&arptimer_ch[mycpuid], hz, arptimer, NULL);
	}
	if (rt->rt_flags & RTF_GATEWAY)
		return;

	switch (req) {
	case RTM_ADD:
		/*
		 * XXX: If this is a manually added route to interface
		 * such as older version of routed or gated might provide,
		 * restore cloning bit.
		 */
		if (!(rt->rt_flags & RTF_HOST) &&
		    SIN(rt_mask(rt))->sin_addr.s_addr != 0xffffffff)
			rt->rt_flags |= RTF_CLONING;
		if (rt->rt_flags & RTF_CLONING) {
			/*
			 * Case 1: This route should come from a route to iface.
			 */
			rt_setgate(rt, rt_key(rt),
				   (struct sockaddr *)&null_sdl,
				   RTL_DONTREPORT);
			gate = rt->rt_gateway;
			SDL(gate)->sdl_type = rt->rt_ifp->if_type;
			SDL(gate)->sdl_index = rt->rt_ifp->if_index;
			rt->rt_expire = time_second;
			break;
		}
		/* Announce a new entry if requested. */
		if (rt->rt_flags & RTF_ANNOUNCE) {
			arprequest_async(rt->rt_ifp,
			    &SIN(rt_key(rt))->sin_addr,
			    &SIN(rt_key(rt))->sin_addr,
			    LLADDR(SDL(gate)));
		}
		/*FALLTHROUGH*/
	case RTM_RESOLVE:
		if (gate->sa_family != AF_LINK ||
		    gate->sa_len < sizeof(struct sockaddr_dl)) {
			log(LOG_DEBUG, "arp_rtrequest: bad gateway value\n");
			break;
		}
		SDL(gate)->sdl_type = rt->rt_ifp->if_type;
		SDL(gate)->sdl_index = rt->rt_ifp->if_index;
		if (la != NULL)
			break; /* This happens on a route change */
		/*
		 * Case 2:  This route may come from cloning, or a manual route
		 * add with a LL address.
		 */
		R_Malloc(la, struct llinfo_arp *, sizeof *la);
		rt->rt_llinfo = la;
		if (la == NULL) {
			log(LOG_DEBUG, "arp_rtrequest: malloc failed\n");
			break;
		}
		bzero(la, sizeof *la);
		la->la_rt = rt;
		rt->rt_flags |= RTF_LLINFO;
		LIST_INSERT_HEAD(&llinfo_arp_list[mycpuid], la, la_le);

#ifdef INET
		/*
		 * This keeps the multicast addresses from showing up
		 * in `arp -a' listings as unresolved.  It's not actually
		 * functional.  Then the same for broadcast.
		 */
		if (IN_MULTICAST(ntohl(SIN(rt_key(rt))->sin_addr.s_addr))) {
			ETHER_MAP_IP_MULTICAST(&SIN(rt_key(rt))->sin_addr,
					       LLADDR(SDL(gate)));
			SDL(gate)->sdl_alen = 6;
			rt->rt_expire = 0;
		}
		if (in_broadcast(SIN(rt_key(rt))->sin_addr, rt->rt_ifp)) {
			memcpy(LLADDR(SDL(gate)), rt->rt_ifp->if_broadcastaddr,
			       rt->rt_ifp->if_addrlen);
			SDL(gate)->sdl_alen = rt->rt_ifp->if_addrlen;
			rt->rt_expire = 0;
		}
#endif

		if (SIN(rt_key(rt))->sin_addr.s_addr ==
		    (IA_SIN(rt->rt_ifa))->sin_addr.s_addr) {
			/*
			 * This test used to be
			 *	if (loif.if_flags & IFF_UP)
			 * It allowed local traffic to be forced
			 * through the hardware by configuring the
			 * loopback down.  However, it causes problems
			 * during network configuration for boards
			 * that can't receive packets they send.  It
			 * is now necessary to clear "useloopback" and
			 * remove the route to force traffic out to
			 * the hardware.
			 */
			rt->rt_expire = 0;
			bcopy(IF_LLADDR(rt->rt_ifp), LLADDR(SDL(gate)),
			      SDL(gate)->sdl_alen = rt->rt_ifp->if_addrlen);
			if (useloopback)
				rt->rt_ifp = loif;
		}
		break;

	case RTM_DELETE:
		if (la == NULL)
			break;
		LIST_REMOVE(la, la_le);
		rt->rt_llinfo = NULL;
		rt->rt_flags &= ~RTF_LLINFO;
		if (la->la_hold != NULL)
			m_freem(la->la_hold);
		Free(la);
		break;
	}
}

static struct mbuf *
arpreq_alloc(struct ifnet *ifp, const struct in_addr *sip,
	     const struct in_addr *tip, const u_char *enaddr)
{
	struct mbuf *m;
	struct arphdr *ah;
	u_short ar_hrd;

	if ((m = m_gethdr(MB_DONTWAIT, MT_DATA)) == NULL)
		return NULL;
	m->m_pkthdr.rcvif = NULL;

	switch (ifp->if_type) {
	case IFT_ETHER:
		/*
		 * This may not be correct for types not explicitly
		 * listed, but this is our best guess
		 */
	default:
		ar_hrd = htons(ARPHRD_ETHER);

		m->m_len = arphdr_len2(ifp->if_addrlen, sizeof(struct in_addr));
		m->m_pkthdr.len = m->m_len;
		MH_ALIGN(m, m->m_len);

		ah = mtod(m, struct arphdr *);
		break;
	}

	ah->ar_hrd = ar_hrd;
	ah->ar_pro = htons(ETHERTYPE_IP);
	ah->ar_hln = ifp->if_addrlen;		/* hardware address length */
	ah->ar_pln = sizeof(struct in_addr);	/* protocol address length */
	ah->ar_op = htons(ARPOP_REQUEST);
	memcpy(ar_sha(ah), enaddr, ah->ar_hln);
	memset(ar_tha(ah), 0, ah->ar_hln);
	memcpy(ar_spa(ah), sip, ah->ar_pln);
	memcpy(ar_tpa(ah), tip, ah->ar_pln);

	return m;
}

static void
arpreq_send(struct ifnet *ifp, struct mbuf *m)
{
	struct sockaddr sa;
	struct ether_header *eh;

	switch (ifp->if_type) {
	case IFT_ETHER:
		/*
		 * This may not be correct for types not explicitly
		 * listed, but this is our best guess
		 */
	default:
		eh = (struct ether_header *)sa.sa_data;
		/* if_output() will not swap */
		eh->ether_type = htons(ETHERTYPE_ARP);
		memcpy(eh->ether_dhost, ifp->if_broadcastaddr, ifp->if_addrlen);
		break;
	}

	sa.sa_family = AF_UNSPEC;
	sa.sa_len = sizeof(sa);
	ifp->if_output(ifp, m, &sa, NULL);
}

static void
arpreq_send_handler(anynetmsg_t msg)
{
	struct mbuf *m = ((struct netmsg_isr_packet *)msg)->nm_packet;
	struct ifnet *ifp = msg->lmsg.u.ms_resultp;

	arpreq_send(ifp, m);
	/* nmsg was embedded in the mbuf, do not reply! */
}

/*
 * Broadcast an ARP request. Caller specifies:
 *	- arp header source ip address
 *	- arp header target ip address
 *	- arp header source ethernet address
 *
 * NOTE: Caller MUST NOT hold ifp's serializer
 */
static void
arprequest(struct ifnet *ifp, const struct in_addr *sip,
	   const struct in_addr *tip, const u_char *enaddr)
{
	struct mbuf *m;

	m = arpreq_alloc(ifp, sip, tip, enaddr);
	if (m == NULL)
		return;
	arpreq_send(ifp, m);
}

/*
 * Same as arprequest(), except:
 * - Caller is allowed to hold ifp's serializer
 * - Network output is done in TDF_NETWORK kernel thread
 */
static void
arprequest_async(struct ifnet *ifp, const struct in_addr *sip,
		 const struct in_addr *tip, const u_char *enaddr)
{
	struct mbuf *m;
	struct netmsg_isr_packet *pmsg;

	m = arpreq_alloc(ifp, sip, tip, enaddr);
	if (m == NULL)
		return;

	pmsg = &m->m_hdr.mh_netmsg;
	netmsg_init(&pmsg->nm_netmsg, &netisr_apanic_rport, 0,
		    arpreq_send_handler);
	pmsg->nm_packet = m;
	pmsg->nm_netmsg.nm_lmsg.u.ms_resultp = ifp;

	lwkt_sendmsg(cpu_portfn(mycpuid), &pmsg->nm_netmsg.nm_lmsg);
}

/*
 * Resolve an IP address into an ethernet address.  If success,
 * desten is filled in.  If there is no entry in arptab,
 * set one up and broadcast a request for the IP address.
 * Hold onto this mbuf and resend it once the address
 * is finally resolved.  A return value of 1 indicates
 * that desten has been filled in and the packet should be sent
 * normally; a 0 return indicates that the packet has been
 * taken over here, either now or for later transmission.
 */
int
arpresolve(struct ifnet *ifp, struct rtentry *rt0, struct mbuf *m,
	   struct sockaddr *dst, u_char *desten)
{
	struct rtentry *rt;
	struct llinfo_arp *la = NULL;
	struct sockaddr_dl *sdl;

	if (m->m_flags & M_BCAST) {	/* broadcast */
		memcpy(desten, ifp->if_broadcastaddr, ifp->if_addrlen);
		return (1);
	}
	if (m->m_flags & M_MCAST) {/* multicast */
		ETHER_MAP_IP_MULTICAST(&SIN(dst)->sin_addr, desten);
		return (1);
	}
	if (rt0 != NULL) {
		if (rt_llroute(dst, rt0, &rt) != 0) {
			m_freem(m);
			return 0;
		}
		la = rt->rt_llinfo;
	}
	if (la == NULL) {
		la = arplookup(SIN(dst)->sin_addr.s_addr,
			       TRUE, RTL_REPORTMSG, FALSE);
		if (la != NULL)
			rt = la->la_rt;
	}
	if (la == NULL || rt == NULL) {
		log(LOG_DEBUG, "arpresolve: can't allocate llinfo for %s%s%s\n",
		    inet_ntoa(SIN(dst)->sin_addr), la ? "la" : " ",
		    rt ? "rt" : "");
		m_freem(m);
		return (0);
	}
	sdl = SDL(rt->rt_gateway);
	/*
	 * Check the address family and length is valid, the address
	 * is resolved; otherwise, try to resolve.
	 */
	if ((rt->rt_expire == 0 || rt->rt_expire > time_second) &&
	    sdl->sdl_family == AF_LINK && sdl->sdl_alen != 0) {
		/*
		 * If entry has an expiry time and it is approaching,
		 * see if we need to send an ARP request within this
		 * arpt_down interval.
		 */
		if ((rt->rt_expire != 0) &&
		    (time_second + la->la_preempt > rt->rt_expire)) {
			arprequest(ifp,
				   &SIN(rt->rt_ifa->ifa_addr)->sin_addr,
				   &SIN(dst)->sin_addr,
				   IF_LLADDR(ifp));
			la->la_preempt--;
		}

		bcopy(LLADDR(sdl), desten, sdl->sdl_alen);
		return 1;
	}
	/*
	 * If ARP is disabled or static on this interface, stop.
	 * XXX
	 * Probably should not allocate empty llinfo struct if we are
	 * not going to be sending out an arp request.
	 */
	if (ifp->if_flags & (IFF_NOARP | IFF_STATICARP)) {
		m_freem(m);
		return (0);
	}
	/*
	 * There is an arptab entry, but no ethernet address
	 * response yet.  Replace the held mbuf with this
	 * latest one.
	 */
	if (la->la_hold != NULL)
		m_freem(la->la_hold);
	la->la_hold = m;
	la->la_msgport = curnetport;
	if (rt->rt_expire || ((rt->rt_flags & RTF_STATIC) && !sdl->sdl_alen)) {
		rt->rt_flags &= ~RTF_REJECT;
		if (la->la_asked == 0 || rt->rt_expire != time_second) {
			rt->rt_expire = time_second;
			if (la->la_asked++ < arp_maxtries) {
				arprequest(ifp,
					   &SIN(rt->rt_ifa->ifa_addr)->sin_addr,
					   &SIN(dst)->sin_addr,
					   IF_LLADDR(ifp));
			} else {
				rt->rt_flags |= RTF_REJECT;
				rt->rt_expire += arpt_down;
				la->la_asked = 0;
				la->la_preempt = arp_maxtries;
			}
		}
	}
	return (0);
}

/*
 * Common length and type checks are done here,
 * then the protocol-specific routine is called.
 */
static void
arpintr(anynetmsg_t msg)
{
	struct mbuf *m = msg->isr_packet.nm_packet;
	struct arphdr *ar;
	u_short ar_hrd;

	if (m->m_len < sizeof(struct arphdr) &&
	    (m = m_pullup(m, sizeof(struct arphdr))) == NULL) {
		log(LOG_ERR, "arp: runt packet -- m_pullup failed\n");
		return;
	}
	ar = mtod(m, struct arphdr *);

	ar_hrd = ntohs(ar->ar_hrd);
	if (ar_hrd != ARPHRD_ETHER && ar_hrd != ARPHRD_IEEE802) {
		log(LOG_ERR, "arp: unknown hardware address format (0x%2D)\n",
		    (unsigned char *)&ar->ar_hrd, "");
		m_freem(m);
		return;
	}

	if (m->m_pkthdr.len < arphdr_len(ar)) {
		if ((m = m_pullup(m, arphdr_len(ar))) == NULL) {
			log(LOG_ERR, "arp: runt packet\n");
			return;
		}
		ar = mtod(m, struct arphdr *);
	}

	switch (ntohs(ar->ar_pro)) {
#ifdef INET
	case ETHERTYPE_IP:
		in_arpinput(m);
		return;
#endif
	}
	m_freem(m);
	/* msg was embedded in the mbuf, do not reply! */
}

#ifdef INET
/*
 * ARP for Internet protocols on 10 Mb/s Ethernet.
 * Algorithm is that given in RFC 826.
 * In addition, a sanity check is performed on the sender
 * protocol address, to catch impersonators.
 * We no longer handle negotiations for use of trailer protocol:
 * Formerly, ARP replied for protocol type ETHERTYPE_TRAIL sent
 * along with IP replies if we wanted trailers sent to us,
 * and also sent them in response to IP replies.
 * This allowed either end to announce the desire to receive
 * trailer packets.
 * We no longer reply to requests for ETHERTYPE_TRAIL protocol either,
 * but formerly didn't normally send requests.
 */
static int log_arp_wrong_iface = 1;
SYSCTL_INT(_net_link_ether_inet, OID_AUTO, log_arp_wrong_iface, CTLFLAG_RW,
	   &log_arp_wrong_iface, 0,
	   "log arp packets arriving on the wrong interface");

static void
arp_hold_output(anynetmsg_t msg)
{
	struct mbuf *m = ((struct netmsg_isr_packet *)msg)->nm_packet;
	struct rtentry *rt;
	struct ifnet *ifp;

	rt = ((struct netmsg_isr_packet *)msg)->nm_netmsg.nm_lmsg.u.ms_resultp;
	ifp = m->m_pkthdr.rcvif;
	m->m_pkthdr.rcvif = NULL;

	ifp->if_output(ifp, m, rt_key(rt), rt);

	/* Drop the reference count bumped by the sender */
	RTFREE(rt);

	/* msg was embedded in the mbuf, do not reply! */
}

static void
arp_update_oncpu(struct mbuf *m, in_addr_t saddr, boolean_t create,
		 boolean_t generate_report, boolean_t dologging)
{
	struct arphdr *ah = mtod(m, struct arphdr *);
	struct ifnet *ifp = m->m_pkthdr.rcvif;
	struct llinfo_arp *la;
	struct sockaddr_dl *sdl;
	struct rtentry *rt;

	la = arplookup(saddr, create, generate_report, FALSE);
	if (la && (rt = la->la_rt) && (sdl = SDL(rt->rt_gateway))) {
		struct in_addr isaddr = { saddr };

		/* the following is not an error when doing bridging */
		if (rt->rt_ifp != ifp) {
			if (dologging && log_arp_wrong_iface) {
				log(LOG_ERR,
				    "arp: %s is on %s "
				    "but got reply from %*D on %s\n",
				    inet_ntoa(isaddr),
				    rt->rt_ifp->if_xname,
				    ifp->if_addrlen, (u_char *)ar_sha(ah), ":",
				    ifp->if_xname);
			}
			return;
		}
		if (sdl->sdl_alen &&
		    bcmp(ar_sha(ah), LLADDR(sdl), sdl->sdl_alen)) {
			if (rt->rt_expire != 0) {
				if (dologging) {
			    		log(LOG_INFO,
			    		"arp: %s moved from %*D to %*D on %s\n",
			    		inet_ntoa(isaddr),
			    		ifp->if_addrlen, (u_char *)LLADDR(sdl),
			    		":", ifp->if_addrlen,
			    		(u_char *)ar_sha(ah), ":",
			    		ifp->if_xname);
				}
			} else {
				if (dologging) {
					log(LOG_ERR,
					"arp: %*D attempts to modify "
					"permanent entry for %s on %s\n",
					ifp->if_addrlen, (u_char *)ar_sha(ah),
					":", inet_ntoa(isaddr), ifp->if_xname);
				}
				return;
			}
		}
		/*
		 * sanity check for the address length.
		 * XXX this does not work for protocols with variable address
		 * length. -is
		 */
		if (dologging && sdl->sdl_alen && sdl->sdl_alen != ah->ar_hln) {
			log(LOG_WARNING,
			    "arp from %*D: new addr len %d, was %d",
			    ifp->if_addrlen, (u_char *) ar_sha(ah), ":",
			    ah->ar_hln, sdl->sdl_alen);
		}
		if (ifp->if_addrlen != ah->ar_hln) {
			if (dologging) {
				log(LOG_WARNING,
				"arp from %*D: addr len: new %d, i/f %d "
				"(ignored)",
				ifp->if_addrlen, (u_char *) ar_sha(ah), ":",
				ah->ar_hln, ifp->if_addrlen);
			}
			return;
		}
		memcpy(LLADDR(sdl), ar_sha(ah), sdl->sdl_alen = ah->ar_hln);
		if (rt->rt_expire != 0)
			rt->rt_expire = time_second + arpt_keep;
		rt->rt_flags &= ~RTF_REJECT;
		la->la_asked = 0;
		la->la_preempt = arp_maxtries;

		/*
		 * This particular cpu might have been holding an mbuf
		 * pending ARP resolution.  If so, transmit the mbuf now.
		 */
		if (la->la_hold != NULL) {
			struct mbuf *m = la->la_hold;
			struct lwkt_port *port = la->la_msgport;
			struct netmsg_isr_packet *pmsg;

			la->la_hold = NULL;
			la->la_msgport = NULL;

			m_adj(m, sizeof(struct ether_header));

			/*
			 * Make sure that this rtentry will not be freed
			 * before the packet is processed on the target
			 * msgport.  The reference count will be dropped
			 * in the handler associated with this packet.
			 */
			rt->rt_refcnt++;

			pmsg = &m->m_hdr.mh_netmsg;
			netmsg_init(&pmsg->nm_netmsg, &netisr_apanic_rport,
				    MSGF_MPSAFE | MSGF_PRIORITY,
				    arp_hold_output);
			pmsg->nm_packet = m;

			/* Record necessary information */
			m->m_pkthdr.rcvif = ifp;
			pmsg->nm_netmsg.nm_lmsg.u.ms_resultp = rt;

			lwkt_sendmsg(port, &pmsg->nm_netmsg.nm_lmsg);
		}
	}
}

#ifdef SMP

struct netmsg_arp_update {
	struct netmsg	netmsg;
	struct mbuf	*m;
	in_addr_t	saddr;
	boolean_t	create;
};

static void arp_update_msghandler(anynetmsg_t msg);

#endif

/*
 * Called from arpintr() - this routine is run from a single cpu.
 */
static void
in_arpinput(struct mbuf *m)
{
	struct arphdr *ah;
	struct ifnet *ifp = m->m_pkthdr.rcvif;
	struct ether_header *eh;
	struct rtentry *rt;
	struct ifaddr_container *ifac;
	struct in_ifaddr_container *iac;
	struct in_ifaddr *ia = NULL;
	struct sockaddr sa;
	struct in_addr isaddr, itaddr, myaddr;
#ifdef SMP
	struct netmsg_arp_update msg;
#endif
	uint8_t *enaddr = NULL;
	int op;
	int req_len;

	req_len = arphdr_len2(ifp->if_addrlen, sizeof(struct in_addr));
	if (m->m_len < req_len && (m = m_pullup(m, req_len)) == NULL) {
		log(LOG_ERR, "in_arp: runt packet -- m_pullup failed\n");
		return;
	}

	ah = mtod(m, struct arphdr *);
	op = ntohs(ah->ar_op);
	memcpy(&isaddr, ar_spa(ah), sizeof isaddr);
	memcpy(&itaddr, ar_tpa(ah), sizeof itaddr);

	myaddr.s_addr = INADDR_ANY;
#ifdef CARP
	if (ifp->if_carp != NULL) {
		get_mplock();
		if (ifp->if_carp != NULL &&
		    carp_iamatch(ifp->if_carp, &itaddr, &isaddr, &enaddr)) {
			rel_mplock();
			myaddr = itaddr;
			goto match;
		}
		rel_mplock();
	}
#endif

	/*
	 * Check both target and sender IP addresses:
	 *
	 * If we receive the packet on the interface owning the address,
	 * then accept the address.
	 *
	 * For a bridge, we accept the address if the receive interface and
	 * the interface owning the address are on the same bridge.
	 * (This will change slightly when we have clusters of interfaces).
	 */
	LIST_FOREACH(iac, INADDR_HASH(itaddr.s_addr), ia_hash) {
		ia = iac->ia;

		/* Skip all ia's which don't match */
		if (itaddr.s_addr != ia->ia_addr.sin_addr.s_addr)
			continue;
#ifdef CARP
		if (ia->ia_ifp->if_type == IFT_CARP)
			continue;
#endif
		if (ia->ia_ifp == ifp)
			goto match;

		if (ifp->if_bridge && ia->ia_ifp && 
		    ifp->if_bridge == ia->ia_ifp->if_bridge)
			goto match;
	}
	LIST_FOREACH(iac, INADDR_HASH(isaddr.s_addr), ia_hash) {
		ia = iac->ia;

		/* Skip all ia's which don't match */
		if (isaddr.s_addr != ia->ia_addr.sin_addr.s_addr)
			continue;
#ifdef CARP
		if (ia->ia_ifp->if_type == IFT_CARP)
			continue;
#endif
		if (ia->ia_ifp == ifp)
			goto match;

		if (ifp->if_bridge && ia->ia_ifp &&
		    ifp->if_bridge == ia->ia_ifp->if_bridge)
			goto match;
	}
	/*
	 * No match, use the first inet address on the receive interface
	 * as a dummy address for the rest of the function.
	 */
	TAILQ_FOREACH(ifac, &ifp->if_addrheads[mycpuid], ifa_link) {
		struct ifaddr *ifa = ifac->ifa;

		if (ifa->ifa_addr && ifa->ifa_addr->sa_family == AF_INET) {
			ia = ifatoia(ifa);
			goto match;
		}
	}
	/*
	 * If we got here, we didn't find any suitable interface,
	 * so drop the packet.
	 */
	m_freem(m);
	return;

match:
	if (!enaddr)
		enaddr = (uint8_t *)IF_LLADDR(ifp);
	if (myaddr.s_addr == INADDR_ANY)
		myaddr = ia->ia_addr.sin_addr;
	if (!bcmp(ar_sha(ah), enaddr, ifp->if_addrlen)) {
		m_freem(m);	/* it's from me, ignore it. */
		return;
	}
	if (!bcmp(ar_sha(ah), ifp->if_broadcastaddr, ifp->if_addrlen)) {
		log(LOG_ERR,
		    "arp: link address is broadcast for IP address %s!\n",
		    inet_ntoa(isaddr));
		m_freem(m);
		return;
	}
	if (isaddr.s_addr == myaddr.s_addr && myaddr.s_addr != 0) {
		log(LOG_ERR,
		   "arp: %*D is using my IP address %s!\n",
		   ifp->if_addrlen, (u_char *)ar_sha(ah), ":",
		   inet_ntoa(isaddr));
		itaddr = myaddr;
		goto reply;
	}
	if (ifp->if_flags & IFF_STATICARP)
		goto reply;
#ifdef SMP
	netmsg_init(&msg.netmsg, &curthread->td_msgport, 0, 
		    arp_update_msghandler);
	msg.m = m;
	msg.saddr = isaddr.s_addr;
	msg.create = (itaddr.s_addr == myaddr.s_addr);
	lwkt_domsg(rtable_portfn(0), &msg.netmsg.nm_lmsg, 0);
#else
	arp_update_oncpu(m, isaddr.s_addr, (itaddr.s_addr == myaddr.s_addr),
			 RTL_REPORTMSG, TRUE);
#endif
reply:
	if (op != ARPOP_REQUEST) {
		m_freem(m);
		return;
	}
	if (itaddr.s_addr == myaddr.s_addr) {
		/* I am the target */
		memcpy(ar_tha(ah), ar_sha(ah), ah->ar_hln);
		memcpy(ar_sha(ah), enaddr, ah->ar_hln);
	} else {
		struct llinfo_arp *la;

		la = arplookup(itaddr.s_addr, FALSE, RTL_DONTREPORT, SIN_PROXY);
		if (la == NULL) {
			struct sockaddr_in sin;

			if (!arp_proxyall) {
				m_freem(m);
				return;
			}

			bzero(&sin, sizeof sin);
			sin.sin_family = AF_INET;
			sin.sin_len = sizeof sin;
			sin.sin_addr = itaddr;

			rt = rtpurelookup((struct sockaddr *)&sin);
			if (rt == NULL) {
				m_freem(m);
				return;
			}
			--rt->rt_refcnt;
			/*
			 * Don't send proxies for nodes on the same interface
			 * as this one came out of, or we'll get into a fight
			 * over who claims what Ether address.
			 */
			if (rt->rt_ifp == ifp) {
				m_freem(m);
				return;
			}
			memcpy(ar_tha(ah), ar_sha(ah), ah->ar_hln);
			memcpy(ar_sha(ah), enaddr, ah->ar_hln);
#ifdef DEBUG_PROXY
			kprintf("arp: proxying for %s\n", inet_ntoa(itaddr));
#endif
		} else {
			struct sockaddr_dl *sdl;

			rt = la->la_rt;
			memcpy(ar_tha(ah), ar_sha(ah), ah->ar_hln);
			sdl = SDL(rt->rt_gateway);
			memcpy(ar_sha(ah), LLADDR(sdl), ah->ar_hln);
		}
	}

	memcpy(ar_tpa(ah), ar_spa(ah), ah->ar_pln);
	memcpy(ar_spa(ah), &itaddr, ah->ar_pln);
	ah->ar_op = htons(ARPOP_REPLY);
	ah->ar_pro = htons(ETHERTYPE_IP); /* let's be sure! */
	switch (ifp->if_type) {
	case IFT_ETHER:
	/*
	 * May not be correct for types not explictly
	 * listed, but it is our best guess.
	 */
	default:
		eh = (struct ether_header *)sa.sa_data;
		memcpy(eh->ether_dhost, ar_tha(ah), sizeof eh->ether_dhost);
		eh->ether_type = htons(ETHERTYPE_ARP);
		break;
	}
	sa.sa_family = AF_UNSPEC;
	sa.sa_len = sizeof sa;
	ifp->if_output(ifp, m, &sa, NULL);
}

#ifdef SMP

static
void
arp_update_msghandler(anynetmsg_t msg)
{
	struct netmsg_arp_update *nm = (struct netmsg_arp_update *)msg;
	int nextcpu;

<<<<<<< HEAD
	arp_update_oncpu(nm->m, nm->saddr, nm->create, mycpuid == 0);
=======
	/*
	 * This message handler will be called on all of the CPUs,
	 * however, we only need to generate rtmsg on CPU0.
	 */
	arp_update_oncpu(msg->m, msg->saddr, msg->create,
			 mycpuid == 0 ? RTL_REPORTMSG : RTL_DONTREPORT,
			 mycpuid == 0);
>>>>>>> 2038fb68

	nextcpu = mycpuid + 1;
	if (nextcpu < ncpus) {
		lwkt_forwardmsg(rtable_portfn(nextcpu), &nm->netmsg.nm_lmsg);
	} else {
		lwkt_replymsg(&nm->netmsg.nm_lmsg, 0);
	}
}

#endif	/* SMP */

#endif	/* INET */

/*
 * Free an arp entry.  If the arp entry is actively referenced or represents
 * a static entry we only clear it back to an unresolved state, otherwise
 * we destroy the entry entirely.
 *
 * Note that static entries are created when route add ... -interface is used
 * to create an interface route to a (direct) destination.
 */
static void
arptfree(struct llinfo_arp *la)
{
	struct rtentry *rt = la->la_rt;
	struct sockaddr_dl *sdl;

	if (rt == NULL)
		panic("arptfree");
	sdl = SDL(rt->rt_gateway);
	if (sdl != NULL &&
	    ((rt->rt_refcnt > 0 && sdl->sdl_family == AF_LINK) ||
	     (rt->rt_flags & RTF_STATIC))) {
		sdl->sdl_alen = 0;
		la->la_preempt = la->la_asked = 0;
		rt->rt_flags &= ~RTF_REJECT;
		return;
	}
	rtrequest(RTM_DELETE, rt_key(rt), NULL, rt_mask(rt), 0, NULL);
}

/*
 * Lookup or enter a new address in arptab.
 */
static struct llinfo_arp *
arplookup(in_addr_t addr, boolean_t create, boolean_t generate_report,
	  boolean_t proxy)
{
	struct rtentry *rt;
	struct sockaddr_inarp sin = { sizeof sin, AF_INET };
	const char *why = NULL;

	sin.sin_addr.s_addr = addr;
	sin.sin_other = proxy ? SIN_PROXY : 0;
	if (create) {
		rt = _rtlookup((struct sockaddr *)&sin,
			       generate_report, RTL_DOCLONE);
	} else {
		rt = rtpurelookup((struct sockaddr *)&sin);
	}
	if (rt == NULL)
		return (NULL);
	rt->rt_refcnt--;

	if (rt->rt_flags & RTF_GATEWAY)
		why = "host is not on local network";
	else if (!(rt->rt_flags & RTF_LLINFO))
		why = "could not allocate llinfo";
	else if (rt->rt_gateway->sa_family != AF_LINK)
		why = "gateway route is not ours";

	if (why) {
		if (create) {
			log(LOG_DEBUG, "arplookup %s failed: %s\n",
			    inet_ntoa(sin.sin_addr), why);
		}
		if (rt->rt_refcnt <= 0 && (rt->rt_flags & RTF_WASCLONED)) {
			/* No references to this route.  Purge it. */
			rtrequest(RTM_DELETE, rt_key(rt), rt->rt_gateway,
				  rt_mask(rt), rt->rt_flags, NULL);
		}
		return (NULL);
	}
	return (rt->rt_llinfo);
}

void
arp_ifinit(struct ifnet *ifp, struct ifaddr *ifa)
{
	if (IA_SIN(ifa)->sin_addr.s_addr != INADDR_ANY) {
		arprequest_async(ifp, &IA_SIN(ifa)->sin_addr,
				 &IA_SIN(ifa)->sin_addr, IF_LLADDR(ifp));
	}
	ifa->ifa_rtrequest = arp_rtrequest;
	ifa->ifa_flags |= RTF_CLONING;
}

void
arp_iainit(struct ifnet *ifp, const struct in_addr *addr, const u_char *enaddr)
{
	if (addr->s_addr != INADDR_ANY)
		arprequest_async(ifp, addr, addr, enaddr);
}

static void
arp_init(void)
{
	uint32_t flags;
	int cpu;

	for (cpu = 0; cpu < ncpus2; cpu++)
		LIST_INIT(&llinfo_arp_list[cpu]);

	if (arp_mpsafe) {
		flags = NETISR_FLAG_MPSAFE;
		kprintf("arp: MPSAFE\n");
	} else {
		flags = NETISR_FLAG_NOTMPSAFE;
	}
	netisr_register(NETISR_ARP, cpu0_portfn, pktinfo_portfn_cpu0,
			arpintr, flags);
}

SYSINIT(arp, SI_SUB_PROTO_DOMAIN, SI_ORDER_ANY, arp_init, 0);<|MERGE_RESOLUTION|>--- conflicted
+++ resolved
@@ -992,17 +992,13 @@
 	struct netmsg_arp_update *nm = (struct netmsg_arp_update *)msg;
 	int nextcpu;
 
-<<<<<<< HEAD
-	arp_update_oncpu(nm->m, nm->saddr, nm->create, mycpuid == 0);
-=======
 	/*
 	 * This message handler will be called on all of the CPUs,
 	 * however, we only need to generate rtmsg on CPU0.
 	 */
-	arp_update_oncpu(msg->m, msg->saddr, msg->create,
+	arp_update_oncpu(nm->m, nm->saddr, nm->create,
 			 mycpuid == 0 ? RTL_REPORTMSG : RTL_DONTREPORT,
 			 mycpuid == 0);
->>>>>>> 2038fb68
 
 	nextcpu = mycpuid + 1;
 	if (nextcpu < ncpus) {
