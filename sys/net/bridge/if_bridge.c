--- conflicted
+++ resolved
@@ -1818,12 +1818,7 @@
 void
 bridge_enqueue(struct ifnet *dst_ifp, struct mbuf *m)
 {
-<<<<<<< HEAD
 	struct netmsg_isr_packet *nmp;
-	lwkt_port_t port;
-=======
-	struct netmsg_packet *nmp;
->>>>>>> 2038fb68
 
 	nmp = &m->m_hdr.mh_netmsg;
 	netmsg_init(&nmp->nm_netmsg, &netisr_apanic_rport, 0,
