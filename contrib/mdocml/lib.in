<<<<<<< HEAD
/*	$Id: lib.in,v 1.11 2013/10/13 14:46:38 schwarze Exp $ */
=======
/*	$Id: lib.in,v 1.17 2013/10/13 15:24:03 schwarze Exp $ */
>>>>>>> 7888c61d
/*
 * Copyright (c) 2009 Kristaps Dzonsons <kristaps@bsd.lv>
 *
 * Permission to use, copy, modify, and distribute this software for any
 * purpose with or without fee is hereby granted, provided that the above
 * copyright notice and this permission notice appear in all copies.
 *
 * THE SOFTWARE IS PROVIDED "AS IS" AND THE AUTHOR DISCLAIMS ALL WARRANTIES
 * WITH REGARD TO THIS SOFTWARE INCLUDING ALL IMPLIED WARRANTIES OF
 * MERCHANTABILITY AND FITNESS. IN NO EVENT SHALL THE AUTHOR BE LIABLE FOR
 * ANY SPECIAL, DIRECT, INDIRECT, OR CONSEQUENTIAL DAMAGES OR ANY DAMAGES
 * WHATSOEVER RESULTING FROM LOSS OF USE, DATA OR PROFITS, WHETHER IN AN
 * ACTION OF CONTRACT, NEGLIGENCE OR OTHER TORTIOUS ACTION, ARISING OUT OF
 * OR IN CONNECTION WITH THE USE OR PERFORMANCE OF THIS SOFTWARE.
 */

/*
 * These are all possible .Lb strings.  When a new library is added, add
 * its short-string to the left-hand side and formatted string to the
 * right-hand side.
 *
 * Be sure to escape strings.
 */

LINE("libalias",	"Packet Aliasing Library (libalias, \\-lalias)")
LINE("libarchive",	"Streaming Archive Library (libarchive, \\-larchive)")
LINE("libarm",		"ARM Architecture Library (libarm, \\-larm)")
LINE("libarm32",	"ARM32 Architecture Library (libarm32, \\-larm32)")
<<<<<<< HEAD
LINE("libbluetooth",	"Bluetooth Host Lookup Library (libbluetooth, \\-lbluetooth)")
=======
LINE("libbluetooth",	"Bluetooth Library (libbluetooth, \\-lbluetooth)")
>>>>>>> 7888c61d
LINE("libbsdxml",	"eXpat XML parser library (libbsdxml, \\-lbsdxml)")
LINE("libbsm",		"Basic Security Module User Library (libbsm, \\-lbsm)")
LINE("libc",		"Standard C Library (libc, \\-lc)")
LINE("libc_r",		"Reentrant C\\~Library (libc_r, \\-lc_r)")
LINE("libcalendar",	"Calendar Arithmetic Library (libcalendar, \\-lcalendar)")
LINE("libcam",		"Common Access Method User Library (libcam, \\-lcam)")
LINE("libcdk",		"Curses Development Kit Library (libcdk, \\-lcdk)")
LINE("libcipher",	"FreeSec Crypt Library (libcipher, \\-lcipher)")
LINE("libcompat",	"Compatibility Library (libcompat, \\-lcompat)")
LINE("libcrypt",	"Crypt Library (libcrypt, \\-lcrypt)")
LINE("libcurses",	"Curses Library (libcurses, \\-lcurses)")
LINE("libdevattr",	"Device attribute and event library (libdevattr, \\-ldevattr)")
LINE("libdevinfo",	"Device and Resource Information Utility Library (libdevinfo, \\-ldevinfo)")
LINE("libdevstat",	"Device Statistics Library (libdevstat, \\-ldevstat)")
LINE("libdisk",		"Interface to Slice and Partition Labels Library (libdisk, \\-ldisk)")
LINE("libdm",		"Device Mapper Library (libdm, \\-ldm)")
LINE("libdwarf",	"DWARF Access Library (libdwarf, \\-ldwarf)")
LINE("libedit",		"Command Line Editor Library (libedit, \\-ledit)")
LINE("libefi",		"EFI Runtime Services Library (libefi, \\-lefi)")
LINE("libelf",		"ELF Access Library (libelf, \\-lelf)")
LINE("libevent",	"Event Notification Library (libevent, \\-levent)")
LINE("libexecinfo",	"Backtrace Information Library (libexecinfo, \\-lexecinfo)")
LINE("libfetch",	"File Transfer Library (libfetch, \\-lfetch)")
LINE("libfsid",		"Filesystem Identification Library (libfsid, \\-lfsid)")
LINE("libftpio",	"FTP Connection Management Library (libftpio, \\-lftpio)")
LINE("libform",		"Curses Form Library (libform, \\-lform)")
LINE("libgeom",		"Userland API Library for Kernel GEOM subsystem (libgeom, \\-lgeom)")
LINE("libgpib",		"General-Purpose Instrument Bus (GPIB) library (libgpib, \\-lgpib)")
LINE("libhammer",	"HAMMER Filesystem Userland Library (libhammer, \\-lhammer)")
LINE("libi386",		"i386 Architecture Library (libi386, \\-li386)")
LINE("libintl",		"Internationalized Message Handling Library (libintl, \\-lintl)")
LINE("libipsec",	"IPsec Policy Control Library (libipsec, \\-lipsec)")
LINE("libipx",		"IPX Address Conversion Support Library (libipx, \\-lipx)")
LINE("libiscsi",	"iSCSI protocol library (libiscsi, \\-liscsi)")
LINE("libisns",		"Internet Storage Name Service Library (libisns, \\-lisns)")
LINE("libjail",		"Jail Library (libjail, \\-ljail)")
LINE("libkcore",	"Kernel Memory Core Access Library (libkcore, \\-lkcore)")
LINE("libkiconv",	"Kernel-side iconv Library (libkiconv, \\-lkiconv)")
LINE("libkse",		"N:M Threading Library (libkse, \\-lkse)")
LINE("libkvm",		"Kernel Data Access Library (libkvm, \\-lkvm)")
LINE("libm",		"Math Library (libm, \\-lm)")
LINE("libm68k",		"m68k Architecture Library (libm68k, \\-lm68k)")
LINE("libmagic",	"Magic Number Recognition Library (libmagic, \\-lmagic)")
LINE("libmandoc",	"Mandoc Macro Compiler Library (libmandoc, \\-lmandoc)")
LINE("libmd",		"Message Digest (MD4, MD5, etc.) Support Library (libmd, \\-lmd)")
LINE("libmemstat",	"Kernel Memory Allocator Statistics Library (libmemstat, \\-lmemstat)")
LINE("libmenu",		"Curses Menu Library (libmenu, \\-lmenu)")
LINE("libmj",		"Minimalist JSON library (libmj, \\-lmj)")
LINE("libnetgraph",	"Netgraph User Library (libnetgraph, \\-lnetgraph)")
LINE("libnetpgp",	"Netpgp Signing, Verification, Encryption and Decryption (libnetpgp, \\-lnetpgp)")
LINE("libnetpgpverify",	"Netpgp Verification (libnetpgpverify, \\-lnetpgpverify)")
LINE("libnpf",		"NPF Packet Filter Library (libnpf, \\-lnpf)")
LINE("libossaudio",	"OSS Audio Emulation Library (libossaudio, \\-lossaudio)")
LINE("libpam",		"Pluggable Authentication Module Library (libpam, \\-lpam)")
LINE("libpcap",		"Capture Library (libpcap, \\-lpcap)")
LINE("libpci",		"PCI Bus Access Library (libpci, \\-lpci)")
LINE("libpmc",		"Performance Counters Library (libpmc, \\-lpmc)")
LINE("libppath",	"Property-List Paths Library (libppath, \\-lppath)")
LINE("libposix",	"POSIX Compatibility Library (libposix, \\-lposix)")
LINE("libposix1e",	"POSIX.1e Security API Library (libposix1e, \\-lposix1e)")
LINE("libppath",	"Property-List Paths Library (libppath, \\-lppath)")
LINE("libprop",		"Property Container Object Library (libprop, \\-lprop)")
LINE("libpthread",	"POSIX Threads Library (libpthread, \\-lpthread)")
LINE("libpuffs",	"puffs Convenience Library (libpuffs, \\-lpuffs)")
LINE("libquota",	"Disk Quota Access and Control Library (libquota, \\-lquota)")
LINE("libradius",	"RADIUS Client Library (libradius, \\-lradius)")
LINE("librefuse",	"File System in Userspace Convenience Library (librefuse, \\-lrefuse)")
LINE("libresolv",	"DNS Resolver Library (libresolv, \\-lresolv)")
LINE("librpcsec_gss",	"RPC GSS-API Authentication Library (librpcsec_gss, \\-lrpcsec_gss)")
LINE("librpcsvc",	"RPC Service Library (librpcsvc, \\-lrpcsvc)")
LINE("librt",		"POSIX Real\\-time Library (librt, \\-lrt)")
LINE("librumpclient",	"Clientside Stubs for rump Kernel Remote Protocols (librumpclient, \\-lrumpclient)")
LINE("libsaslc",	"Simple Authentication and Security Layer client library (libsaslc, \\-lsaslc)")
LINE("libsdp",		"Bluetooth Service Discovery Protocol User Library (libsdp, \\-lsdp)")
LINE("libssp",		"Buffer Overflow Protection Library (libssp, \\-lssp)")
LINE("libstand",	"Standalone Applications Library (libstand, \\-lstand)")
LINE("libSystem",	"System Library (libSystem, \\-lSystem)")
LINE("libtacplus",	"TACACS+ Client Library (libtacplus, \\-ltacplus)")
LINE("libtcplay",	"TrueCrypt-compatible API library (libtcplay, \\-ltcplay)")
LINE("libtermcap",	"Termcap Access Library (libtermcap, \\-ltermcap)")
LINE("libterminfo",	"Terminal Information Library (libterminfo, \\-lterminfo)")
LINE("libthr",		"1:1 Threading Library (libthr, \\-lthr)")
LINE("libufs",		"UFS File System Access Library (libufs, \\-lufs)")
LINE("libugidfw",	"File System Firewall Interface Library (libugidfw, \\-lugidfw)")
LINE("libulog",		"User Login Record Library (libulog, \\-lulog)")
LINE("libusbhid",	"USB Human Interface Devices Library (libusbhid, \\-lusbhid)")
LINE("libutil",		"System Utilities Library (libutil, \\-lutil)")
LINE("libvgl",		"Video Graphics Library (libvgl, \\-lvgl)")
LINE("libx86_64",	"x86_64 Architecture Library (libx86_64, \\-lx86_64)")
LINE("libz",		"Compression Library (libz, \\-lz)")<|MERGE_RESOLUTION|>--- conflicted
+++ resolved
@@ -1,8 +1,4 @@
-<<<<<<< HEAD
-/*	$Id: lib.in,v 1.11 2013/10/13 14:46:38 schwarze Exp $ */
-=======
 /*	$Id: lib.in,v 1.17 2013/10/13 15:24:03 schwarze Exp $ */
->>>>>>> 7888c61d
 /*
  * Copyright (c) 2009 Kristaps Dzonsons <kristaps@bsd.lv>
  *
@@ -31,11 +27,7 @@
 LINE("libarchive",	"Streaming Archive Library (libarchive, \\-larchive)")
 LINE("libarm",		"ARM Architecture Library (libarm, \\-larm)")
 LINE("libarm32",	"ARM32 Architecture Library (libarm32, \\-larm32)")
-<<<<<<< HEAD
 LINE("libbluetooth",	"Bluetooth Host Lookup Library (libbluetooth, \\-lbluetooth)")
-=======
-LINE("libbluetooth",	"Bluetooth Library (libbluetooth, \\-lbluetooth)")
->>>>>>> 7888c61d
 LINE("libbsdxml",	"eXpat XML parser library (libbsdxml, \\-lbsdxml)")
 LINE("libbsm",		"Basic Security Module User Library (libbsm, \\-lbsm)")
 LINE("libc",		"Standard C Library (libc, \\-lc)")
