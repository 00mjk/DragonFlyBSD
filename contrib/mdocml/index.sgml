<!DOCTYPE HTML PUBLIC "-//W3C//DTD HTML 4.01//EN" "http://www.w3.org/TR/html4/strict.dtd">
<HTML>
	<HEAD>
		<META HTTP-EQUIV="Content-Type" CONTENT="text/html; charset=utf-8">
		<LINK REL="stylesheet" HREF="index.css" TYPE="text/css" MEDIA="all">
		<TITLE>mdocml | UNIX manpage compiler</TITLE>
	</HEAD>
	<BODY>
		<P CLASS="head">
			<A HREF="http://www.openbsd.org/"><IMG SRC="puffy.gif" ALT="Puffy" WIDTH="100" HEIGHT="91" STYLE="float: right"></A>
			<B>mdocml</B> &#8211; UNIX manpage compiler, current version @VERSION@ (@VDATE@)
		</P>
		<P CLASS="subhead">
			Sources: <A HREF="/snapshots/mdocml.tar.gz">current</A>,
			<A HREF="/cgi-bin/cvsweb/?cvsroot=mdocml">cvsweb</A>
			(<A HREF="/snapshots/">archives</A>)
		</P>
		<H1>
			<A NAME="description">Description</A>
		</H1>
		<P>
			<SPAN CLASS="nm">mdocml</SPAN> is a suite of tools compiling <I><A HREF="mdoc.7.html">mdoc</A></I>, the roff macro
			package of choice for BSD manual pages, and <I><A HREF="man.7.html">man</A></I>, the predominant historical package for
			UNIX manuals.
			It is small, ISO C, <A CLASS="external" HREF="http://www.isc.org/software/license">ISC</A>-licensed, and quite fast.
		</P>
		<P>
			The tool set features <A HREF="mandoc.1.html">mandoc</A>,
			based on the <A HREF="mandoc.3.html">libmandoc</A> validating compiler,
			to format output for UNIX terminals (with
			support for wide-character locales), XHTML, HTML, PostScript, and PDF.  
			It also includes <A HREF="preconv.1.html">preconv</A>, for recoding multibyte manuals; 
			<A HREF="demandoc.1.html">demandoc</A>, for emitting only text parts of manuals;
			<A HREF="mandocdb.8.html">mandocdb</A>, for indexing manuals; and
			<A HREF="apropos.1.html">apropos</A>, <A HREF="whatis.1.html">whatis</A>, and
			<A HREF="man.cgi.7.html">man.cgi</A> (via <A HREF="catman.8.html">catman</A>) for semantic search of manual content.
		</P>
		<P>
			<SPAN CLASS="nm">mdocml</SPAN> has predominantly been developed on OpenBSD
			and is both an <A CLASS="external" HREF="http://www.openbsd.org/">OpenBSD</A>
			and a <A CLASS="external" HREF="http://bsd.lv/">BSD.lv</A> project.  
			We strive to support all interested free operating systems, in particular
			<A CLASS="external" HREF="http://www.dragonflybsd.org/">DragonFly</A>,
			<A CLASS="external" HREF="http://www.netbsd.org/">NetBSD</A>,
			<A CLASS="external" HREF="http://www.freebsd.org/">FreeBSD</A>,
			<A CLASS="external" HREF="http://www.minix3.org/">Minix 3</A>,
			and <A CLASS="external" HREF="http://www.gnu.org/">GNU</A>/Linux,
			as well as all systems running the <A CLASS="external" HREF="http://www.pkgsrc.org/">pkgsrc</A> portable package build system.
			All of these projects have helped to make <SPAN CLASS="nm">mdocml</SPAN> better, by providing feedback and advice,
			bug reports, and patches.
		</P>
		<P>
			<I>Disambiguation</I>: <SPAN CLASS="nm">mdocml</SPAN> is often referred to by its installed binary, <Q>mandoc</Q>.
		</P>
		<H2>
			<A NAME="sources">Sources</A>
		</H2>
		<P>
			<SPAN CLASS="nm">mdocml</SPAN> should build and run on any modern system with
			<A HREF="http://www.oracle.com/technetwork/database/berkeleydb/overview/index.html">libdb</A>
			(this is installed by default on BSD UNIX systems &mdash; see the <I>Makefile</I> if you're running Linux).
			To build and install into <I>/usr/local/</I>, just run <CODE>make install</CODE>.
			Be careful: the <B>preconv</B>, <B>apropos</B>, and <B>whatis</B> installed binary names
			may be taken by existing utilities.
		</P>
		<H2>
			Downstream
		</H2>
		<P>
			Several systems come bundled with <SPAN CLASS="nm">mdocml</SPAN> utilities.
			If your system does not appear below, the maintainers have not contacted me and it should not be considered
			<Q>official</Q>, so please <A HREF="#contact">contact us</A> if you plan on maintaining a downstream version!
		</P>
		<TABLE WIDTH="100%" SUMMARY="Downstream Sources">
			<COL WIDTH="175">
			<COL>
			<TBODY>
				<TR>
					<TD>DragonFly BSD</TD>
					<TD>
<<<<<<< HEAD
					<A HREF="http://gitweb.dragonflybsd.org/dragonfly.git/tree/HEAD:/contrib/mdocml" CLASS="external">contrib/mdocml</A> (post-1.12.2 sources)
=======
					<A HREF="http://gitweb.dragonflybsd.org/dragonfly.git/tree/HEAD:/contrib/mdocml" CLASS="external">contrib/mdocml</A> (1.12.3 sources)
>>>>>>> 7888c61d
					<A HREF="http://gitweb.dragonflybsd.org/dragonfly.git/tree/HEAD:/lib/libmandoc" CLASS="external">lib/libmandoc</A>
					<A HREF="http://gitweb.dragonflybsd.org/dragonfly.git/tree/HEAD:/usr.bin/mandoc" CLASS="external">usr.bin/mandoc</A> (build system)
					</TD>
				</TR>
				<TR>
					<TD>FreeBSD 10.0, -CURRENT</TD>
					<TD>
					<A HREF="http://svnweb.freebsd.org/base/head/contrib/mdocml/" CLASS="external">contrib/mdocml</A> (1.12.1 sources)
					<A HREF="http://svnweb.freebsd.org/base/head/usr.bin/mandoc/" CLASS="external">usr.bin/mandoc</A> (build system)
					</TD>
				</TR>
				<TR>
					<TD>FreeBSD 9.x, 8.x</TD>
					<TD>
					<A HREF="http://svnweb.freebsd.org/ports/head/textproc/mdocml/" CLASS="external">ports/textproc/mdocml</A> (1.12.2 port)
					</TD>
				</TR>
				<TR>
					<TD>NetBSD</TD>
					<TD>
					<A HREF="http://cvsweb.netbsd.org/bsdweb.cgi/src/external/bsd/mdocml/" CLASS="external">src/external/bsd/mdocml</A> (1.12.1 sources plus patches and build system)
					</TD>
				</TR>
				<TR>
					<TD>OpenBSD</TD>
					<TD>
<<<<<<< HEAD
					<A HREF="http://www.openbsd.org/cgi-bin/cvsweb/src/usr.bin/mandoc/" CLASS="external">src/usr.bin/mandoc</A> (post-1.12.2 sources under active development and build system)
=======
					<A HREF="http://www.openbsd.org/cgi-bin/cvsweb/src/usr.bin/mandoc/" CLASS="external">src/usr.bin/mandoc</A> (1.12.3 sources under active development and build system)
>>>>>>> 7888c61d
					</TD>
				</TR>
				<TR>
					<TD>pkgsrc</TD>
					<TD>
					<A HREF="http://pkgsrc.se/textproc/mdocml" CLASS="external">textproc/mdocml</A> (1.12.2 port)
					</TD>
				</TR>
				<TR>
					<TD>Minix3</TD>
					<TD>
					<A HREF="http://git.minix3.org/?p=minix.git;a=tree;f=external/bsd/mdocml" CLASS="external">external/bsd/mdocml</A> (1.10.9 sources and build system)
					</TD>
				</TR>
				<TR>
					<TD>Alpine Linux</TD>
					<TD>
					<A HREF="http://git.alpinelinux.org/cgit/aports/tree/main/mdocml" CLASS="external">aports/main/mdocml</A> (1.12.2 port)
					</TD>
				</TR>
			</TBODY>
		</TABLE>
		<H1>
			<A NAME="documentation">Documentation</A>
		</H1>
		<P>
			These manuals are generated automatically and refer to the current release.
			They are the authoritative documentation for the <SPAN CLASS="nm">mdocml</SPAN> system.
		</P>

		<TABLE WIDTH="100%" SUMMARY="Documentation">
			<COL WIDTH="175">
			<COL>
			<TBODY>
				<TR>
					<TD VALIGN="top"><A HREF="apropos.1.html">apropos(1)</A></TD>
					<TD VALIGN="top">
						search the manual page database
					</TD>
				</TR>
				<TR>
					<TD VALIGN="top"><A HREF="demandoc.1.html">demandoc(1)</A></TD>
					<TD VALIGN="top">
						emit only text of UNIX manuals
					</TD>
				</TR>
				<TR>
					<TD VALIGN="top"><A HREF="mandoc.1.html">mandoc(1)</A></TD>
					<TD VALIGN="top">
						format and display UNIX manuals
					</TD>
				</TR>
				<TR>
					<TD VALIGN="top"><A HREF="preconv.1.html">preconv(1)</A></TD>
					<TD VALIGN="top">
						recode multibyte UNIX manuals
					</TD>
				</TR>
				<TR>
					<TD VALIGN="top"><A HREF="whatis.1.html">whatis(1)</A></TD>
					<TD VALIGN="top">
						search the manual page database
					</TD>
				</TR>
				<TR>
					<TD VALIGN="top"><A HREF="mandoc.3.html">mandoc(3)</A></TD>
					<TD VALIGN="top">
						mandoc macro compiler library
					</TD>
				</TR>
				<TR>
					<TD VALIGN="top"><A HREF="tbl.3.html">tbl(3)</A></TD>
					<TD VALIGN="top">
						roff table parser library for mandoc
					</TD>
				</TR>
				<TR>
					<TD VALIGN="top"><A HREF="eqn.7.html">eqn(7)</A></TD>
					<TD VALIGN="top">
						eqn-mandoc language reference
					</TD>
				</TR>
				<TR>
					<TD VALIGN="top"><A HREF="man.7.html">man(7)</A></TD>
					<TD VALIGN="top">
						man language reference
					</TD>
				</TR>
				<TR>
					<TD VALIGN="top"><A HREF="man.cgi.7.html">man.cgi(7)</A></TD>
					<TD VALIGN="top">
						cgi for manpage query and display
					</TD>
				</TR>
				<TR>
					<TD VALIGN="top"><A HREF="mandoc_char.7.html">mandoc_char(7)</A></TD>
					<TD VALIGN="top">
						mandoc special characters
					</TD>
				</TR>
				<TR>
					<TD VALIGN="top"><A HREF="mdoc.7.html">mdoc(7)</A></TD>
					<TD VALIGN="top">
						mdoc language reference
					</TD>
				</TR>
				<TR>
					<TD VALIGN="top"><A HREF="roff.7.html">roff(7)</A></TD>
					<TD VALIGN="top">
						roff-mandoc language reference
					</TD>
				</TR>
				<TR>
					<TD VALIGN="top"><A HREF="tbl.7.html">tbl(7)</A></TD>
					<TD VALIGN="top">
						tbl-mandoc language reference
					</TD>
				</TR>
				<TR>
					<TD VALIGN="top"><A HREF="catman.8.html">catman(8)</A></TD>
					<TD VALIGN="top">
						update a man.cgi manpage cache
					</TD>
				</TR>
				<TR>
					<TD VALIGN="top"><A HREF="mandocdb.8.html">mandocdb(8)</A></TD>
					<TD VALIGN="top">
						index UNIX manuals
					</TD>
				</TR>
			</TBODY>
		</TABLE>
		<H2>
			<A NAME="links">Supplementary Information</A>
		</H2>
		<UL>
			<LI>
				<A HREF="http://manpages.bsd.lv/">Practical UNIX Manuals</A>: mdoc tutorial by Kristaps Dzonsons
			</LI>
			<LI>
				<A HREF="http://www.openbsd.org/faq/ports/specialtopics.html#Mandoc" CLASS="external">OpenBSD porting guide</A>
				chapter regarding manual pages
			</LI>
			<LI>
				<A HREF="press.html">Publications and media coverage</A>
				concerning mdocml and mandoc
			</LI>
			<LI>
				<A HREF="http://manpages.bsd.lv/history.html">History of UNIX Manpages</A>: a comprehensive overview by Kristaps Dzonsons
			</LI>
		</UL>
		<H1>
			<A NAME="contact">Contact</A>
		</H1>
		<P>
			Use the mailing lists for bug-reports, patches, questions, etc.  Please check the
			<A HREF="http://mdocml.bsd.lv/cgi-bin/cvsweb/TODO?cvsroot=mdocml">TODO</A> for known issues
			before posting.  All lists are subscription-only: send a blank e-mail to the listed address to subscribe.  Beyond that,
			contact Kristaps at <A HREF="http://mailhide.recaptcha.net/d?k=01M6h_w7twDp58ZgH57eWC_w==&amp;c=Q2DBUt401ePlSeupJFrq_Q==" TITLE="Reveal
			this e-mail address">kris...</A>@bsd.lv.  Archives are available at <A HREF="http://gmane.org/" CLASS="external">Gmane</A>.
		</P>
		<TABLE WIDTH="100%" SUMMARY="Mailing Lists">
			<COL WIDTH="175">
			<COL>
			<TBODY>
				<TR>
					<TD>
						disc<A CLASS="external" TITLE="Reveal this e-mail address"
						HREF="http://www.google.com/recaptcha/mailhide/d?k=01KQ80PFH5n3BBNpF5Gs4sRg==&amp;c=EV1QytpQqTHSItc2IXvZyocgYLPnG5K0JKw_gwMC9yc=">...</A>@mdocml.bsd.lv
					</TD>
					<TD>
						bug-reports, general questions, and announcements 
					</TD>
				</TR>
				<TR>
					<TD>
						tec<A CLASS="external" TITLE="Reveal this e-mail address"
						HREF="http://www.google.com/recaptcha/mailhide/d?k=01qDX_iV0RlUOarEvb6mR28g==&amp;c=gRXsTjza0NNCFPaYu-Taj2tF0pmYZSc90EZkFkhkxgo=">...</A>@mdocml.bsd.lv
					</TD>
					<TD>
						patches and system discussions 
					</TD>
				</TR>
				<TR>
					<TD>
						sou<A CLASS="external" TITLE="Reveal this e-mail address"
						HREF="http://www.google.com/recaptcha/mailhide/d?k=01prQrAZhhl2EbIwVcRfABsQ==&amp;c=KtTW4Yic9xk-8g40KzJoca4fR3MYXv28g8NC6OQV-T8=">...</A>@mdocml.bsd.lv
					</TD>
					<TD>
						source commit messages 
					</TD>
				</TR>
			</TBODY>
		</TABLE>
		<H1>
			<A NAME="news">News</A>
		</H1>
		<P CLASS="news">
<<<<<<< HEAD
=======
			31-12-2013: version 1.12.3
		</P>
		<P>
			In the <A HREF="mdoc.7.html">mdoc(7)</A> SYNOPSIS, line breaks and hanging indentation
			now work correctly for .Fo/.Fa/.Fc and .Fn blocks.
			Thanks to Franco Fichtner for doing part of the work.
		</P>
		<P>
			The <A HREF="mdoc.7.html">mdoc(7)</A> .Bk macro got some addititonal bugfixes.
		</P>
		<P>
			In <A HREF="mdoc.7.html">mdoc(7)</A> macro arguments, double quotes can now be quoted 
			by doubling them, just like in <A HREF="man.7.html">man(7)</A>.  
			Thanks to Tsugutomo ENAMI for the patch.
		</P>
		<P>
			At the end of <A HREF="man.7.html">man(7)</A> macro lines, end-of-sentence spacing
			now works.  Thanks to Franco Fichtner for the patch.
		</P>
		<P>
			For backward compatibility, the <A HREF="man.7.html">man(7)</A> parser now supports the
			man-ext .UR/.UE (uniform resource identifier) block macros.
		</P>
		<P>
			The <A HREF="man.7.html">man(7)</A> parser now handles closing blocks that are not open
			more gracefully.
		</P>
		<P>
			The <A HREF="man.7.html">man(7)</A> parser now ignores blank lines right after .SH and .SS.
		</P>
		<P>
			In the <A HREF="man.7.html">man(7)</A> formatter, reset indentation when leaving a block,
			not just when entering the next one.
		</P>
		<P>
			The <A HREF="roff.7.html">roff(7)</A> .nr request now supports incrementing and decrementing
			number registers and stops parsing the number right before the first non-digit character.
		</P>
		<P>
			The <A HREF="roff.7.html">roff(7)</A> parser now supports the alternative escape sequence
			syntax \C'uXXXX' for Unicode characters.
		</P>
		<P>
			The <A HREF="roff.7.html">roff(7)</A> parser now parses and ignores the .fam (font family) 
			and .hw (hyphenation points) requests and the \d and \u escape sequences.                  
		</P>
		<P>
			The <A HREF="roff.7.html">roff(7)</A> manual got a new ESCAPE SEQUENCE REFERENCE.
		</P>
		<P CLASS="news">
>>>>>>> 7888c61d
			05-10-2013: version 1.12.2
		</P>
		<P>
			The <A HREF="mdoc.7.html">mdoc(7)</A> to <A HREF="man.7.html">man(7)</A> converter,
			to be called as <CODE>mandoc -Tman</CODE>, is now fully functional.
		</P>
		<P>
			The <A HREF="mandoc.1.html">mandoc(1)</A> utility now supports the <CODE>-Ios</CODE> (default operating system)
			input option, and the <CODE>-Tutf8</CODE> output mode now actually works.
		</P>
		<P>
			The <A HREF="mandocdb.8.html">mandocdb(8)</A> utility no longer truncates existing databases when starting to build new ones,
			but only replaces them when the build actually succeeds.
		</P>
		<P>
			The <A HREF="man.7.html">man(7)</A> parser now supports the <EM>PD</EM> macro (paragraph distance),
			and (for GNU man-ext compatibility only) <EM>EX</EM> (example block) and <EM>EE</EM> (example end).
			Plus several bugfixes regarding indentation, line breaks, and vertical spacing,
			and regarding <EM>RS</EM> following <EM>TP</EM>.
		</P>
		<P>
			The <A HREF="roff.7.html">roff(7)</A> parser now supports the <EM>\f(BI</EM> (bold+italic) font escape,
			the <EM>\z</EM> (zero cursor advance) escape and the <EM>cc</EM> (change control character)
			and <EM>it</EM> (input line trap) requests.
			Plus bugfixes regarding the <EM>\t</EM> (tab) escape, nested escape sequences, and conditional requests.
		</P>
		<P>
			In <A HREF="mdoc.7.html">mdoc(7)</A>, several bugs were fixed related to UTF-8 output of quoting enclosures,
			delimiter handling, list indentation and horizontal and vertical spacing,
			formatting of the <EM>Lk</EM>, <EM>%U</EM>, and <EM>%C</EM> macros,
			plus some bugfixes related to the handling of syntax errors like badly nested font blocks,
			stray <EM>Ta</EM> macros outside column lists, unterminated <EM>It Xo</EM> blocks,
			and non-text children of <EM>Nm</EM> blocks.
		</P>
		<P>
			In <A HREF="tbl.7.html">tbl(7)</A>, the width of horizontal spans and the vertical spacing around tables was corrected,
			and in <A HREF="man.7.html">man(7)</A> files, a crash was fixed that was triggered by some particular unclosed <EM>T{</EM> macros.
		</P>
		<P>
			For mandoc developers, we now provide a <A HREF="tbl.3.html">tbl(3)</A> library manual and <CODE>gmdiff</CODE>,
			a very small, very simplistic groff-versus-mandoc output comparison tool.
		</P>
<<<<<<< HEAD
		<P CLASS="news">
			23-03-2012: version 1.12.1
		</P>
		<P>
			Significant work on <A HREF="apropos.1.html">apropos</A> and <A HREF="mandocdb.8.html">mandocdb</A>.  These tools are
			now much more robust.  
			A <A HREF="whatis.1.html">whatis</A> implementation is now handled as an <A HREF="apropos.1.html">apropos</A> mode.
			These tools are also able to minimally handle pre-formatted pages, that is, those already formatted by another utility
			such as GNU troff.
		</P>
		<P>
			The <A HREF="man.cgi.7.html">man.cgi</A> script is also now available for wider testing.  It interfaces with <A
			HREF="mandocdb.8.html">mandocdb</A> manuals cached by <A HREF="catman.8.html">catman</A>.  HTML output is generated
			on-the-fly by <A HREF="mandoc.3.html">libmandoc</A> or internal methods to convert pre-formatted pages.
		</P>
		<P>
			The mailing list archive for the discuss and tech lists are being hosted by <A CLASS="external"
			HREF="http://www.gmane.org">Gmane</A> at <A HREF="http://dir.gmane.org/gmane.comp.tools.mdocml.user"
			CLASS="external">gmane.comp.tools.mdocml.user</A> and <A HREF="http://dir.gmane.org/gmane.comp.tools.mdocml.devel"
			CLASS="external">gmane.comp.tools.mdocml.devel</A>, respectively.
		</P>
		<P>
			Lastly, I'm no longer providing binaries, as nobody has asked for them.
		</P>
=======
>>>>>>> 7888c61d
		<H2>
			<A>History</A>
		</H2>
		<UL>
			<LI>
				<A HREF="NEWS">Release notes</A> going back to release 1.9.15, February 18, 2010.
				Briefly explaining the most important changes in each release in relatively easy terms.
				Very many changes are not mentioned here.
			</LI>
			<LI>
				<A HREF="history.html">Development history</A> going back to the beginning of the project, November 22, 2008.
				One-line entries for important commits, releases, merges, hackathons and talks.
				Makes it easy to find out who did what, and when, and when it became available where.
				However, this is still incomplete, mentioning only a small fraction of all commits,
				and to keep the size down, the individual entries are extremely terse and technical.
				Feel free to look up more details and longer explanations about individual entries
				in the ChangeLog or in CVS.
			</LI>
			<LI>
				<A HREF="ChangeLog">CVS ChangeLog</A> going back to the beginning of the project.
				Very technical information of varying quality, strictly chronological.
				All commits are mentioned, but some messages neglect to mention some changes.
				Partly terse, partly detailed and verbose.  In any case, the ChangeLog is very long -
				more than 25,000 lines, more than 700 kB.
			</LI>
			<LI>
				<A HREF="/cgi-bin/cvsweb/?cvsroot=mdocml">CVS</A> web interface, going back to the beginning of the project.
				Source code, diffs and commit messages for each source file.  The real thing.
			</LI>
		</UL>
		<P CLASS="foot">
			<SMALL>
				Copyright &#169; 2008&#8211;2011 
				<A CLASS="external" HREF="http://kristaps.bsd.lv">Kristaps Dzonsons</A>, 
				&#169; 2013 Ingo Schwarze,
<<<<<<< HEAD
				$Date: 2013/12/26 14:30:10 $
=======
				$Date: 2013/12/31 $
>>>>>>> 7888c61d
			</SMALL>
		</P>
	</BODY>
</HTML><|MERGE_RESOLUTION|>--- conflicted
+++ resolved
@@ -78,11 +78,7 @@
 				<TR>
 					<TD>DragonFly BSD</TD>
 					<TD>
-<<<<<<< HEAD
-					<A HREF="http://gitweb.dragonflybsd.org/dragonfly.git/tree/HEAD:/contrib/mdocml" CLASS="external">contrib/mdocml</A> (post-1.12.2 sources)
-=======
 					<A HREF="http://gitweb.dragonflybsd.org/dragonfly.git/tree/HEAD:/contrib/mdocml" CLASS="external">contrib/mdocml</A> (1.12.3 sources)
->>>>>>> 7888c61d
 					<A HREF="http://gitweb.dragonflybsd.org/dragonfly.git/tree/HEAD:/lib/libmandoc" CLASS="external">lib/libmandoc</A>
 					<A HREF="http://gitweb.dragonflybsd.org/dragonfly.git/tree/HEAD:/usr.bin/mandoc" CLASS="external">usr.bin/mandoc</A> (build system)
 					</TD>
@@ -109,11 +105,7 @@
 				<TR>
 					<TD>OpenBSD</TD>
 					<TD>
-<<<<<<< HEAD
-					<A HREF="http://www.openbsd.org/cgi-bin/cvsweb/src/usr.bin/mandoc/" CLASS="external">src/usr.bin/mandoc</A> (post-1.12.2 sources under active development and build system)
-=======
 					<A HREF="http://www.openbsd.org/cgi-bin/cvsweb/src/usr.bin/mandoc/" CLASS="external">src/usr.bin/mandoc</A> (1.12.3 sources under active development and build system)
->>>>>>> 7888c61d
 					</TD>
 				</TR>
 				<TR>
@@ -312,8 +304,6 @@
 			<A NAME="news">News</A>
 		</H1>
 		<P CLASS="news">
-<<<<<<< HEAD
-=======
 			31-12-2013: version 1.12.3
 		</P>
 		<P>
@@ -364,7 +354,6 @@
 			The <A HREF="roff.7.html">roff(7)</A> manual got a new ESCAPE SEQUENCE REFERENCE.
 		</P>
 		<P CLASS="news">
->>>>>>> 7888c61d
 			05-10-2013: version 1.12.2
 		</P>
 		<P>
@@ -407,33 +396,6 @@
 			For mandoc developers, we now provide a <A HREF="tbl.3.html">tbl(3)</A> library manual and <CODE>gmdiff</CODE>,
 			a very small, very simplistic groff-versus-mandoc output comparison tool.
 		</P>
-<<<<<<< HEAD
-		<P CLASS="news">
-			23-03-2012: version 1.12.1
-		</P>
-		<P>
-			Significant work on <A HREF="apropos.1.html">apropos</A> and <A HREF="mandocdb.8.html">mandocdb</A>.  These tools are
-			now much more robust.  
-			A <A HREF="whatis.1.html">whatis</A> implementation is now handled as an <A HREF="apropos.1.html">apropos</A> mode.
-			These tools are also able to minimally handle pre-formatted pages, that is, those already formatted by another utility
-			such as GNU troff.
-		</P>
-		<P>
-			The <A HREF="man.cgi.7.html">man.cgi</A> script is also now available for wider testing.  It interfaces with <A
-			HREF="mandocdb.8.html">mandocdb</A> manuals cached by <A HREF="catman.8.html">catman</A>.  HTML output is generated
-			on-the-fly by <A HREF="mandoc.3.html">libmandoc</A> or internal methods to convert pre-formatted pages.
-		</P>
-		<P>
-			The mailing list archive for the discuss and tech lists are being hosted by <A CLASS="external"
-			HREF="http://www.gmane.org">Gmane</A> at <A HREF="http://dir.gmane.org/gmane.comp.tools.mdocml.user"
-			CLASS="external">gmane.comp.tools.mdocml.user</A> and <A HREF="http://dir.gmane.org/gmane.comp.tools.mdocml.devel"
-			CLASS="external">gmane.comp.tools.mdocml.devel</A>, respectively.
-		</P>
-		<P>
-			Lastly, I'm no longer providing binaries, as nobody has asked for them.
-		</P>
-=======
->>>>>>> 7888c61d
 		<H2>
 			<A>History</A>
 		</H2>
@@ -469,11 +431,7 @@
 				Copyright &#169; 2008&#8211;2011 
 				<A CLASS="external" HREF="http://kristaps.bsd.lv">Kristaps Dzonsons</A>, 
 				&#169; 2013 Ingo Schwarze,
-<<<<<<< HEAD
-				$Date: 2013/12/26 14:30:10 $
-=======
 				$Date: 2013/12/31 $
->>>>>>> 7888c61d
 			</SMALL>
 		</P>
 	</BODY>
