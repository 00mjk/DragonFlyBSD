/*	$NetBSD: job.c,v 1.201 2020/07/03 08:13:23 rillig Exp $	*/

/*
 * Copyright (c) 1988, 1989, 1990 The Regents of the University of California.
 * All rights reserved.
 *
 * This code is derived from software contributed to Berkeley by
 * Adam de Boor.
 *
 * Redistribution and use in source and binary forms, with or without
 * modification, are permitted provided that the following conditions
 * are met:
 * 1. Redistributions of source code must retain the above copyright
 *    notice, this list of conditions and the following disclaimer.
 * 2. Redistributions in binary form must reproduce the above copyright
 *    notice, this list of conditions and the following disclaimer in the
 *    documentation and/or other materials provided with the distribution.
 * 3. Neither the name of the University nor the names of its contributors
 *    may be used to endorse or promote products derived from this software
 *    without specific prior written permission.
 *
 * THIS SOFTWARE IS PROVIDED BY THE REGENTS AND CONTRIBUTORS ``AS IS'' AND
 * ANY EXPRESS OR IMPLIED WARRANTIES, INCLUDING, BUT NOT LIMITED TO, THE
 * IMPLIED WARRANTIES OF MERCHANTABILITY AND FITNESS FOR A PARTICULAR PURPOSE
 * ARE DISCLAIMED.  IN NO EVENT SHALL THE REGENTS OR CONTRIBUTORS BE LIABLE
 * FOR ANY DIRECT, INDIRECT, INCIDENTAL, SPECIAL, EXEMPLARY, OR CONSEQUENTIAL
 * DAMAGES (INCLUDING, BUT NOT LIMITED TO, PROCUREMENT OF SUBSTITUTE GOODS
 * OR SERVICES; LOSS OF USE, DATA, OR PROFITS; OR BUSINESS INTERRUPTION)
 * HOWEVER CAUSED AND ON ANY THEORY OF LIABILITY, WHETHER IN CONTRACT, STRICT
 * LIABILITY, OR TORT (INCLUDING NEGLIGENCE OR OTHERWISE) ARISING IN ANY WAY
 * OUT OF THE USE OF THIS SOFTWARE, EVEN IF ADVISED OF THE POSSIBILITY OF
 * SUCH DAMAGE.
 */

/*
 * Copyright (c) 1988, 1989 by Adam de Boor
 * Copyright (c) 1989 by Berkeley Softworks
 * All rights reserved.
 *
 * This code is derived from software contributed to Berkeley by
 * Adam de Boor.
 *
 * Redistribution and use in source and binary forms, with or without
 * modification, are permitted provided that the following conditions
 * are met:
 * 1. Redistributions of source code must retain the above copyright
 *    notice, this list of conditions and the following disclaimer.
 * 2. Redistributions in binary form must reproduce the above copyright
 *    notice, this list of conditions and the following disclaimer in the
 *    documentation and/or other materials provided with the distribution.
 * 3. All advertising materials mentioning features or use of this software
 *    must display the following acknowledgement:
 *	This product includes software developed by the University of
 *	California, Berkeley and its contributors.
 * 4. Neither the name of the University nor the names of its contributors
 *    may be used to endorse or promote products derived from this software
 *    without specific prior written permission.
 *
 * THIS SOFTWARE IS PROVIDED BY THE REGENTS AND CONTRIBUTORS ``AS IS'' AND
 * ANY EXPRESS OR IMPLIED WARRANTIES, INCLUDING, BUT NOT LIMITED TO, THE
 * IMPLIED WARRANTIES OF MERCHANTABILITY AND FITNESS FOR A PARTICULAR PURPOSE
 * ARE DISCLAIMED.  IN NO EVENT SHALL THE REGENTS OR CONTRIBUTORS BE LIABLE
 * FOR ANY DIRECT, INDIRECT, INCIDENTAL, SPECIAL, EXEMPLARY, OR CONSEQUENTIAL
 * DAMAGES (INCLUDING, BUT NOT LIMITED TO, PROCUREMENT OF SUBSTITUTE GOODS
 * OR SERVICES; LOSS OF USE, DATA, OR PROFITS; OR BUSINESS INTERRUPTION)
 * HOWEVER CAUSED AND ON ANY THEORY OF LIABILITY, WHETHER IN CONTRACT, STRICT
 * LIABILITY, OR TORT (INCLUDING NEGLIGENCE OR OTHERWISE) ARISING IN ANY WAY
 * OUT OF THE USE OF THIS SOFTWARE, EVEN IF ADVISED OF THE POSSIBILITY OF
 * SUCH DAMAGE.
 */

#ifndef MAKE_NATIVE
static char rcsid[] = "$NetBSD: job.c,v 1.201 2020/07/03 08:13:23 rillig Exp $";
#else
#include <sys/cdefs.h>
#ifndef lint
#if 0
static char sccsid[] = "@(#)job.c	8.2 (Berkeley) 3/19/94";
#else
__RCSID("$NetBSD: job.c,v 1.201 2020/07/03 08:13:23 rillig Exp $");
#endif
#endif /* not lint */
#endif

/*-
 * job.c --
 *	handle the creation etc. of our child processes.
 *
 * Interface:
 *	Job_Make  	    	Start the creation of the given target.
 *
 *	Job_CatchChildren   	Check for and handle the termination of any
 *	    	  	    	children. This must be called reasonably
 *	    	  	    	frequently to keep the whole make going at
 *	    	  	    	a decent clip, since job table entries aren't
 *	    	  	    	removed until their process is caught this way.
 *
 *	Job_CatchOutput	    	Print any output our children have produced.
 *	    	  	    	Should also be called fairly frequently to
 *	    	  	    	keep the user informed of what's going on.
 *	    	  	    	If no output is waiting, it will block for
 *	    	  	    	a time given by the SEL_* constants, below,
 *	    	  	    	or until output is ready.
 *
 *	Job_Init  	    	Called to initialize this module. in addition,
 *	    	  	    	any commands attached to the .BEGIN target
 *	    	  	    	are executed before this function returns.
 *	    	  	    	Hence, the makefile must have been parsed
 *	    	  	    	before this function is called.
 *
 *	Job_End  	    	Cleanup any memory used.
 *
 *	Job_ParseShell	    	Given the line following a .SHELL target, parse
 *	    	  	    	the line as a shell specification. Returns
 *	    	  	    	FAILURE if the spec was incorrect.
 *
 *	Job_Finish	    	Perform any final processing which needs doing.
 *	    	  	    	This includes the execution of any commands
 *	    	  	    	which have been/were attached to the .END
 *	    	  	    	target. It should only be called when the
 *	    	  	    	job table is empty.
 *
 *	Job_AbortAll	    	Abort all currently running jobs. It doesn't
 *	    	  	    	handle output or do anything for the jobs,
 *	    	  	    	just kills them. It should only be called in
 *	    	  	    	an emergency, as it were.
 *
 *	Job_CheckCommands   	Verify that the commands for a target are
 *	    	  	    	ok. Provide them if necessary and possible.
 *
 *	Job_Touch 	    	Update a target without really updating it.
 *
 *	Job_Wait  	    	Wait for all currently-running jobs to finish.
 */

#ifdef HAVE_CONFIG_H
# include "config.h"
#endif
#include <sys/types.h>
#include <sys/stat.h>
#include <sys/file.h>
#include <sys/time.h>
#include "wait.h"

#include <assert.h>
#include <errno.h>
#if !defined(USE_SELECT) && defined(HAVE_POLL_H)
#include <poll.h>
#else
#ifndef USE_SELECT			/* no poll.h */
# define USE_SELECT
#endif
#if defined(HAVE_SYS_SELECT_H)
# include <sys/select.h>
#endif
#endif
#include <signal.h>
#include <stdio.h>
#include <string.h>
#include <utime.h>
#if defined(HAVE_SYS_SOCKET_H)
# include <sys/socket.h>
#endif

#include "make.h"
#include "hash.h"
#include "dir.h"
#include "job.h"
#include "pathnames.h"
#include "trace.h"
# define STATIC static

/*
 * error handling variables
 */
static int     	errors = 0;	    /* number of errors reported */
static int    	aborting = 0;	    /* why is the make aborting? */
#define ABORT_ERROR	1   	    /* Because of an error */
#define ABORT_INTERRUPT	2   	    /* Because it was interrupted */
#define ABORT_WAIT	3   	    /* Waiting for jobs to finish */
#define JOB_TOKENS	"+EI+"	    /* Token to requeue for each abort state */

/*
 * this tracks the number of tokens currently "out" to build jobs.
 */
int jobTokensRunning = 0;
int not_parallel = 0;		    /* set if .NOT_PARALLEL */

/*
 * XXX: Avoid SunOS bug... FILENO() is fp->_file, and file
 * is a char! So when we go above 127 we turn negative!
 */
#define FILENO(a) ((unsigned) fileno(a))

/*
 * post-make command processing. The node postCommands is really just the
 * .END target but we keep it around to avoid having to search for it
 * all the time.
 */
static GNode   	  *postCommands = NULL;
				    /* node containing commands to execute when
				     * everything else is done */
static int     	  numCommands; 	    /* The number of commands actually printed
				     * for a target. Should this number be
				     * 0, no shell will be executed. */

/*
 * Return values from JobStart.
 */
#define JOB_RUNNING	0   	/* Job is running */
#define JOB_ERROR 	1   	/* Error in starting the job */
#define JOB_FINISHED	2   	/* The job is already finished */

/*
 * Descriptions for various shells.
 *
 * The build environment may set DEFSHELL_INDEX to one of
 * DEFSHELL_INDEX_SH, DEFSHELL_INDEX_KSH, or DEFSHELL_INDEX_CSH, to
 * select one of the prefedined shells as the default shell.
 *
 * Alternatively, the build environment may set DEFSHELL_CUSTOM to the
 * name or the full path of a sh-compatible shell, which will be used as
 * the default shell.
 *
 * ".SHELL" lines in Makefiles can choose the default shell from the
 # set defined here, or add additional shells.
 */

#ifdef DEFSHELL_CUSTOM
#define DEFSHELL_INDEX_CUSTOM 0
#define DEFSHELL_INDEX_SH     1
#define DEFSHELL_INDEX_KSH    2
#define DEFSHELL_INDEX_CSH    3
#else /* !DEFSHELL_CUSTOM */
#define DEFSHELL_INDEX_SH     0
#define DEFSHELL_INDEX_KSH    1
#define DEFSHELL_INDEX_CSH    2
#endif /* !DEFSHELL_CUSTOM */

#ifndef DEFSHELL_INDEX
#define DEFSHELL_INDEX 0	/* DEFSHELL_INDEX_CUSTOM or DEFSHELL_INDEX_SH */
#endif /* !DEFSHELL_INDEX */

static Shell    shells[] = {
#ifdef DEFSHELL_CUSTOM
    /*
     * An sh-compatible shell with a non-standard name.
     *
     * Keep this in sync with the "sh" description below, but avoid
     * non-portable features that might not be supplied by all
     * sh-compatible shells.
     */
{
    DEFSHELL_CUSTOM,
    FALSE, "", "", "", 0,
    FALSE, "echo \"%s\"\n", "%s\n", "{ %s \n} || exit $?\n", "'\n'", '#',
    "",
    "",
},
#endif /* DEFSHELL_CUSTOM */
    /*
     * SH description. Echo control is also possible and, under
     * sun UNIX anyway, one can even control error checking.
     */
{
    "sh",
    FALSE, "", "", "", 0,
    FALSE, "echo \"%s\"\n", "%s\n", "{ %s \n} || exit $?\n", "'\n'", '#',
#if defined(MAKE_NATIVE) && defined(__NetBSD__)
    "q",
#else
    "",
#endif
    "",
},
    /*
     * KSH description.
     */
{
    "ksh",
    TRUE, "set +v", "set -v", "set +v", 6,
    FALSE, "echo \"%s\"\n", "%s\n", "{ %s \n} || exit $?\n", "'\n'", '#',
    "v",
    "",
},
    /*
     * CSH description. The csh can do echo control by playing
     * with the setting of the 'echo' shell variable. Sadly,
     * however, it is unable to do error control nicely.
     */
{
    "csh",
    TRUE, "unset verbose", "set verbose", "unset verbose", 10,
    FALSE, "echo \"%s\"\n", "csh -c \"%s || exit 0\"\n", "", "'\\\n'", '#',
    "v", "e",
},
    /*
     * UNKNOWN.
     */
{
    NULL,
    FALSE, NULL, NULL, NULL, 0,
    FALSE, NULL, NULL, NULL, NULL, 0,
    NULL, NULL,
}
};
static Shell *commandShell = &shells[DEFSHELL_INDEX]; /* this is the shell to
						   * which we pass all
						   * commands in the Makefile.
						   * It is set by the
						   * Job_ParseShell function */
const char *shellPath = NULL,		  	  /* full pathname of
						   * executable image */
           *shellName = NULL;		      	  /* last component of shell */
char *shellErrFlag = NULL;
static const char *shellArgv = NULL;		  /* Custom shell args */


STATIC Job	*job_table;	/* The structures that describe them */
STATIC Job	*job_table_end;	/* job_table + maxJobs */
static int	wantToken;	/* we want a token */
static int lurking_children = 0;
static int make_suspended = 0;	/* non-zero if we've seen a SIGTSTP (etc) */

/*
 * Set of descriptors of pipes connected to
 * the output channels of children
 */
static struct pollfd *fds = NULL;
static Job **jobfds = NULL;
static int nfds = 0;
static void watchfd(Job *);
static void clearfd(Job *);
static int readyfd(Job *);

STATIC GNode   	*lastNode;	/* The node for which output was most recently
				 * produced. */
static char *targPrefix = NULL; /* What we print at the start of TARG_FMT */
static Job tokenWaitJob;	/* token wait pseudo-job */

static Job childExitJob;	/* child exit pseudo-job */
#define	CHILD_EXIT	"."
#define	DO_JOB_RESUME	"R"

static const int npseudojobs = 2; /* number of pseudo-jobs */

#define TARG_FMT  "%s %s ---\n" /* Default format */
#define MESSAGE(fp, gn) \
	if (maxJobs != 1 && targPrefix && *targPrefix) \
	    (void)fprintf(fp, TARG_FMT, targPrefix, gn->name)

static sigset_t caught_signals;	/* Set of signals we handle */

static void JobChildSig(int);
static void JobContinueSig(int);
static Job *JobFindPid(int, int, Boolean);
static int JobPrintCommand(void *, void *);
static int JobSaveCommand(void *, void *);
static void JobClose(Job *);
static void JobExec(Job *, char **);
static void JobMakeArgv(Job *, char **);
static int JobStart(GNode *, int);
static char *JobOutput(Job *, char *, char *, int);
static void JobDoOutput(Job *, Boolean);
static Shell *JobMatchShell(const char *);
static void JobInterrupt(int, int) MAKE_ATTR_DEAD;
static void JobRestartJobs(void);
static void JobTokenAdd(void);
static void JobSigLock(sigset_t *);
static void JobSigUnlock(sigset_t *);
static void JobSigReset(void);

<<<<<<< HEAD
#ifdef __OpenBSD__
const char *malloc_options="S";
#else
const char *malloc_options="A";
#endif
=======
#if !defined(MALLOC_OPTIONS)
# define MALLOC_OPTIONS "A"
#endif
const char *malloc_options= MALLOC_OPTIONS;

static unsigned
nfds_per_job(void)
{
#if defined(USE_FILEMON) && !defined(USE_FILEMON_DEV)
    if (useMeta)
	return 2;
#endif
    return 1;
}
>>>>>>> ca58f742

static void
job_table_dump(const char *where)
{
    Job *job;

    fprintf(debug_file, "job table @ %s\n", where);
    for (job = job_table; job < job_table_end; job++) {
	fprintf(debug_file, "job %d, status %d, flags %d, pid %d\n",
	    (int)(job - job_table), job->job_state, job->flags, job->pid);
    }
}

/*
 * Delete the target of a failed, interrupted, or otherwise
 * unsuccessful job unless inhibited by .PRECIOUS.
 */
static void
JobDeleteTarget(GNode *gn)
{
	if ((gn->type & (OP_JOIN|OP_PHONY)) == 0 && !Targ_Precious(gn)) {
	    char *file = (gn->path == NULL ? gn->name : gn->path);
	    if (!noExecute && eunlink(file) != -1) {
		Error("*** %s removed", file);
	    }
	}
}

/*
 * JobSigLock/JobSigUnlock
 *
 * Signal lock routines to get exclusive access. Currently used to
 * protect `jobs' and `stoppedJobs' list manipulations.
 */
static void JobSigLock(sigset_t *omaskp)
{
	if (sigprocmask(SIG_BLOCK, &caught_signals, omaskp) != 0) {
		Punt("JobSigLock: sigprocmask: %s", strerror(errno));
		sigemptyset(omaskp);
	}
}

static void JobSigUnlock(sigset_t *omaskp)
{
	(void)sigprocmask(SIG_SETMASK, omaskp, NULL);
}

static void
JobCreatePipe(Job *job, int minfd)
{
    int i, fd, flags;

    if (pipe(job->jobPipe) == -1)
	Punt("Cannot create pipe: %s", strerror(errno));

    for (i = 0; i < 2; i++) {
       /* Avoid using low numbered fds */
       fd = fcntl(job->jobPipe[i], F_DUPFD, minfd);
       if (fd != -1) {
	   close(job->jobPipe[i]);
	   job->jobPipe[i] = fd;
       }
    }

    /* Set close-on-exec flag for both */
    if (fcntl(job->jobPipe[0], F_SETFD, FD_CLOEXEC) == -1)
	Punt("Cannot set close-on-exec: %s", strerror(errno));
    if (fcntl(job->jobPipe[1], F_SETFD, FD_CLOEXEC) == -1)
	Punt("Cannot set close-on-exec: %s", strerror(errno));

    /*
     * We mark the input side of the pipe non-blocking; we poll(2) the
     * pipe when we're waiting for a job token, but we might lose the
     * race for the token when a new one becomes available, so the read
     * from the pipe should not block.
     */
    flags = fcntl(job->jobPipe[0], F_GETFL, 0);
    if (flags == -1)
	Punt("Cannot get flags: %s", strerror(errno));
    flags |= O_NONBLOCK;
    if (fcntl(job->jobPipe[0], F_SETFL, flags) == -1)
	Punt("Cannot set flags: %s", strerror(errno));
}

/*-
 *-----------------------------------------------------------------------
 * JobCondPassSig --
 *	Pass a signal to a job
 *
 * Input:
 *	signop		Signal to send it
 *
 * Side Effects:
 *	None, except the job may bite it.
 *
 *-----------------------------------------------------------------------
 */
static void
JobCondPassSig(int signo)
{
    Job *job;

    if (DEBUG(JOB)) {
	(void)fprintf(debug_file, "JobCondPassSig(%d) called.\n", signo);
    }

    for (job = job_table; job < job_table_end; job++) {
	if (job->job_state != JOB_ST_RUNNING)
	    continue;
	if (DEBUG(JOB)) {
	    (void)fprintf(debug_file,
			   "JobCondPassSig passing signal %d to child %d.\n",
			   signo, job->pid);
	}
	KILLPG(job->pid, signo);
    }
}

/*-
 *-----------------------------------------------------------------------
 * JobChldSig --
 *	SIGCHLD handler.
 *
 * Input:
 *	signo		The signal number we've received
 *
 * Results:
 *	None.
 *
 * Side Effects:
 *	Sends a token on the child exit pipe to wake us up from
 *	select()/poll().
 *
 *-----------------------------------------------------------------------
 */
static void
JobChildSig(int signo MAKE_ATTR_UNUSED)
{
    while (write(childExitJob.outPipe, CHILD_EXIT, 1) == -1 && errno == EAGAIN)
	continue;
}


/*-
 *-----------------------------------------------------------------------
 * JobContinueSig --
 *	Resume all stopped jobs.
 *
 * Input:
 *	signo		The signal number we've received
 *
 * Results:
 *	None.
 *
 * Side Effects:
 *	Jobs start running again.
 *
 *-----------------------------------------------------------------------
 */
static void
JobContinueSig(int signo MAKE_ATTR_UNUSED)
{
    /*
     * Defer sending to SIGCONT to our stopped children until we return
     * from the signal handler.
     */
    while (write(childExitJob.outPipe, DO_JOB_RESUME, 1) == -1 &&
	errno == EAGAIN)
	continue;
}

/*-
 *-----------------------------------------------------------------------
 * JobPassSig --
 *	Pass a signal on to all jobs, then resend to ourselves.
 *
 * Input:
 *	signo		The signal number we've received
 *
 * Results:
 *	None.
 *
 * Side Effects:
 *	We die by the same signal.
 *
 *-----------------------------------------------------------------------
 */
MAKE_ATTR_DEAD static void
JobPassSig_int(int signo)
{
    /* Run .INTERRUPT target then exit */
    JobInterrupt(TRUE, signo);
}

MAKE_ATTR_DEAD static void
JobPassSig_term(int signo)
{
    /* Dont run .INTERRUPT target then exit */
    JobInterrupt(FALSE, signo);
}

static void
JobPassSig_suspend(int signo)
{
    sigset_t nmask, omask;
    struct sigaction act;

    /* Suppress job started/continued messages */
    make_suspended = 1;

    /* Pass the signal onto every job */
    JobCondPassSig(signo);

    /*
     * Send ourselves the signal now we've given the message to everyone else.
     * Note we block everything else possible while we're getting the signal.
     * This ensures that all our jobs get continued when we wake up before
     * we take any other signal.
     */
    sigfillset(&nmask);
    sigdelset(&nmask, signo);
    (void)sigprocmask(SIG_SETMASK, &nmask, &omask);

    act.sa_handler = SIG_DFL;
    sigemptyset(&act.sa_mask);
    act.sa_flags = 0;
    (void)sigaction(signo, &act, NULL);

    if (DEBUG(JOB)) {
	(void)fprintf(debug_file,
		       "JobPassSig passing signal %d to self.\n", signo);
    }

    (void)kill(getpid(), signo);

    /*
     * We've been continued.
     *
     * A whole host of signals continue to happen!
     * SIGCHLD for any processes that actually suspended themselves.
     * SIGCHLD for any processes that exited while we were alseep.
     * The SIGCONT that actually caused us to wakeup.
     *
     * Since we defer passing the SIGCONT on to our children until
     * the main processing loop, we can be sure that all the SIGCHLD
     * events will have happened by then - and that the waitpid() will
     * collect the child 'suspended' events.
     * For correct sequencing we just need to ensure we process the
     * waitpid() before passign on the SIGCONT.
     *
     * In any case nothing else is needed here.
     */

    /* Restore handler and signal mask */
    act.sa_handler = JobPassSig_suspend;
    (void)sigaction(signo, &act, NULL);
    (void)sigprocmask(SIG_SETMASK, &omask, NULL);
}

/*-
 *-----------------------------------------------------------------------
 * JobFindPid  --
 *	Compare the pid of the job with the given pid and return 0 if they
 *	are equal. This function is called from Job_CatchChildren
 *	to find the job descriptor of the finished job.
 *
 * Input:
 *	job		job to examine
 *	pid		process id desired
 *
 * Results:
 *	Job with matching pid
 *
 * Side Effects:
 *	None
 *-----------------------------------------------------------------------
 */
static Job *
JobFindPid(int pid, int status, Boolean isJobs)
{
    Job *job;

    for (job = job_table; job < job_table_end; job++) {
	if ((job->job_state == status) && job->pid == pid)
	    return job;
    }
    if (DEBUG(JOB) && isJobs)
	job_table_dump("no pid");
    return NULL;
}

/*-
 *-----------------------------------------------------------------------
 * JobPrintCommand  --
 *	Put out another command for the given job. If the command starts
 *	with an @ or a - we process it specially. In the former case,
 *	so long as the -s and -n flags weren't given to make, we stick
 *	a shell-specific echoOff command in the script. In the latter,
 *	we ignore errors for the entire job, unless the shell has error
 *	control.
 *	If the command is just "..." we take all future commands for this
 *	job to be commands to be executed once the entire graph has been
 *	made and return non-zero to signal that the end of the commands
 *	was reached. These commands are later attached to the postCommands
 *	node and executed by Job_End when all things are done.
 *	This function is called from JobStart via Lst_ForEach.
 *
 * Input:
 *	cmdp		command string to print
 *	jobp		job for which to print it
 *
 * Results:
 *	Always 0, unless the command was "..."
 *
 * Side Effects:
 *	If the command begins with a '-' and the shell has no error control,
 *	the JOB_IGNERR flag is set in the job descriptor.
 *	If the command is "..." and we're not ignoring such things,
 *	tailCmds is set to the successor node of the cmd.
 *	numCommands is incremented if the command is actually printed.
 *-----------------------------------------------------------------------
 */
static int
JobPrintCommand(void *cmdp, void *jobp)
{
    Boolean	  noSpecials;	    /* true if we shouldn't worry about
				     * inserting special commands into
				     * the input stream. */
    Boolean       shutUp = FALSE;   /* true if we put a no echo command
				     * into the command file */
    Boolean	  errOff = FALSE;   /* true if we turned error checking
				     * off before printing the command
				     * and need to turn it back on */
    const char    *cmdTemplate;	    /* Template to use when printing the
				     * command */
    char    	  *cmdStart;	    /* Start of expanded command */
    char	  *escCmd = NULL;    /* Command with quotes/backticks escaped */
    char     	  *cmd = (char *)cmdp;
    Job           *job = (Job *)jobp;
    int           i, j;

    noSpecials = NoExecute(job->node);

    if (strcmp(cmd, "...") == 0) {
	job->node->type |= OP_SAVE_CMDS;
	if ((job->flags & JOB_IGNDOTS) == 0) {
	    job->tailCmds = Lst_Succ(Lst_Member(job->node->commands,
						cmd));
	    return 1;
	}
	return 0;
    }

#define DBPRINTF(fmt, arg) if (DEBUG(JOB)) {	\
	(void)fprintf(debug_file, fmt, arg); 	\
    }						\
   (void)fprintf(job->cmdFILE, fmt, arg);	\
   (void)fflush(job->cmdFILE);

    numCommands += 1;

    cmdStart = cmd = Var_Subst(NULL, cmd, job->node, VARF_WANTRES);

    cmdTemplate = "%s\n";

    /*
     * Check for leading @' and -'s to control echoing and error checking.
     */
    while (*cmd == '@' || *cmd == '-' || (*cmd == '+')) {
	switch (*cmd) {
	case '@':
	    shutUp = DEBUG(LOUD) ? FALSE : TRUE;
	    break;
	case '-':
	    errOff = TRUE;
	    break;
	case '+':
	    if (noSpecials) {
		/*
		 * We're not actually executing anything...
		 * but this one needs to be - use compat mode just for it.
		 */
		CompatRunCommand(cmdp, job->node);
		free(cmdStart);
		return 0;
	    }
	    break;
	}
	cmd++;
    }

    while (isspace((unsigned char) *cmd))
	cmd++;

    /*
     * If the shell doesn't have error control the alternate echo'ing will
     * be done (to avoid showing additional error checking code)
     * and this will need the characters '$ ` \ "' escaped
     */

    if (!commandShell->hasErrCtl) {
	/* Worst that could happen is every char needs escaping. */
	escCmd = bmake_malloc((strlen(cmd) * 2) + 1);
	for (i = 0, j= 0; cmd[i] != '\0'; i++, j++) {
		if (cmd[i] == '$' || cmd[i] == '`' || cmd[i] == '\\' ||
			cmd[i] == '"')
			escCmd[j++] = '\\';
		escCmd[j] = cmd[i];
	}
	escCmd[j] = 0;
    }

    if (shutUp) {
	if (!(job->flags & JOB_SILENT) && !noSpecials &&
	    commandShell->hasEchoCtl) {
		DBPRINTF("%s\n", commandShell->echoOff);
	} else {
	    if (commandShell->hasErrCtl)
		shutUp = FALSE;
	}
    }

    if (errOff) {
	if (!noSpecials) {
	    if (commandShell->hasErrCtl) {
		/*
		 * we don't want the error-control commands showing
		 * up either, so we turn off echoing while executing
		 * them. We could put another field in the shell
		 * structure to tell JobDoOutput to look for this
		 * string too, but why make it any more complex than
		 * it already is?
		 */
		if (!(job->flags & JOB_SILENT) && !shutUp &&
		    commandShell->hasEchoCtl) {
			DBPRINTF("%s\n", commandShell->echoOff);
			DBPRINTF("%s\n", commandShell->ignErr);
			DBPRINTF("%s\n", commandShell->echoOn);
		} else {
			DBPRINTF("%s\n", commandShell->ignErr);
		}
	    } else if (commandShell->ignErr &&
		      (*commandShell->ignErr != '\0'))
	    {
		/*
		 * The shell has no error control, so we need to be
		 * weird to get it to ignore any errors from the command.
		 * If echoing is turned on, we turn it off and use the
		 * errCheck template to echo the command. Leave echoing
		 * off so the user doesn't see the weirdness we go through
		 * to ignore errors. Set cmdTemplate to use the weirdness
		 * instead of the simple "%s\n" template.
		 */
		job->flags |= JOB_IGNERR;
		if (!(job->flags & JOB_SILENT) && !shutUp) {
			if (commandShell->hasEchoCtl) {
				DBPRINTF("%s\n", commandShell->echoOff);
			}
			DBPRINTF(commandShell->errCheck, escCmd);
			shutUp = TRUE;
		} else {
			if (!shutUp) {
				DBPRINTF(commandShell->errCheck, escCmd);
			}
		}
		cmdTemplate = commandShell->ignErr;
		/*
		 * The error ignoration (hee hee) is already taken care
		 * of by the ignErr template, so pretend error checking
		 * is still on.
		 */
		errOff = FALSE;
	    } else {
		errOff = FALSE;
	    }
	} else {
	    errOff = FALSE;
	}
    } else {

	/*
	 * If errors are being checked and the shell doesn't have error control
	 * but does supply an errOut template, then setup commands to run
	 * through it.
	 */

	if (!commandShell->hasErrCtl && commandShell->errOut &&
	    (*commandShell->errOut != '\0')) {
		if (!(job->flags & JOB_SILENT) && !shutUp) {
			if (commandShell->hasEchoCtl) {
				DBPRINTF("%s\n", commandShell->echoOff);
			}
			DBPRINTF(commandShell->errCheck, escCmd);
			shutUp = TRUE;
		}
		/* If it's a comment line or blank, treat as an ignored error */
		if ((escCmd[0] == commandShell->commentChar) ||
		    (escCmd[0] == 0))
			cmdTemplate = commandShell->ignErr;
		else
			cmdTemplate = commandShell->errOut;
		errOff = FALSE;
	}
    }

    if (DEBUG(SHELL) && strcmp(shellName, "sh") == 0 &&
	(job->flags & JOB_TRACED) == 0) {
	    DBPRINTF("set -%s\n", "x");
	    job->flags |= JOB_TRACED;
    }

    DBPRINTF(cmdTemplate, cmd);
    free(cmdStart);
    free(escCmd);
    if (errOff) {
	/*
	 * If echoing is already off, there's no point in issuing the
	 * echoOff command. Otherwise we issue it and pretend it was on
	 * for the whole command...
	 */
	if (!shutUp && !(job->flags & JOB_SILENT) && commandShell->hasEchoCtl){
	    DBPRINTF("%s\n", commandShell->echoOff);
	    shutUp = TRUE;
	}
	DBPRINTF("%s\n", commandShell->errCheck);
    }
    if (shutUp && commandShell->hasEchoCtl) {
	DBPRINTF("%s\n", commandShell->echoOn);
    }
    return 0;
}

/*-
 *-----------------------------------------------------------------------
 * JobSaveCommand --
 *	Save a command to be executed when everything else is done.
 *	Callback function for JobFinish...
 *
 * Results:
 *	Always returns 0
 *
 * Side Effects:
 *	The command is tacked onto the end of postCommands's commands list.
 *
 *-----------------------------------------------------------------------
 */
static int
JobSaveCommand(void *cmd, void *gn)
{
    cmd = Var_Subst(NULL, (char *)cmd, (GNode *)gn, VARF_WANTRES);
    (void)Lst_AtEnd(postCommands->commands, cmd);
    return 0;
}


/*-
 *-----------------------------------------------------------------------
 * JobClose --
 *	Called to close both input and output pipes when a job is finished.
 *
 * Results:
 *	Nada
 *
 * Side Effects:
 *	The file descriptors associated with the job are closed.
 *
 *-----------------------------------------------------------------------
 */
static void
JobClose(Job *job)
{
    clearfd(job);
    (void)close(job->outPipe);
    job->outPipe = -1;

    JobDoOutput(job, TRUE);
    (void)close(job->inPipe);
    job->inPipe = -1;
}

/*-
 *-----------------------------------------------------------------------
 * JobFinish  --
 *	Do final processing for the given job including updating
 *	parents and starting new jobs as available/necessary. Note
 *	that we pay no attention to the JOB_IGNERR flag here.
 *	This is because when we're called because of a noexecute flag
 *	or something, jstat.w_status is 0 and when called from
 *	Job_CatchChildren, the status is zeroed if it s/b ignored.
 *
 * Input:
 *	job		job to finish
 *	status		sub-why job went away
 *
 * Results:
 *	None
 *
 * Side Effects:
 *	Final commands for the job are placed on postCommands.
 *
 *	If we got an error and are aborting (aborting == ABORT_ERROR) and
 *	the job list is now empty, we are done for the day.
 *	If we recognized an error (errors !=0), we set the aborting flag
 *	to ABORT_ERROR so no more jobs will be started.
 *-----------------------------------------------------------------------
 */
/*ARGSUSED*/
static void
JobFinish (Job *job, WAIT_T status)
{
    Boolean 	 done, return_job_token;

    if (DEBUG(JOB)) {
	fprintf(debug_file, "Jobfinish: %d [%s], status %d\n",
				job->pid, job->node->name, status);
    }

    if ((WIFEXITED(status) &&
	 (((WEXITSTATUS(status) != 0) && !(job->flags & JOB_IGNERR)))) ||
	WIFSIGNALED(status))
    {
	/*
	 * If it exited non-zero and either we're doing things our
	 * way or we're not ignoring errors, the job is finished.
	 * Similarly, if the shell died because of a signal
	 * the job is also finished. In these
	 * cases, finish out the job's output before printing the exit
	 * status...
	 */
	JobClose(job);
	if (job->cmdFILE != NULL && job->cmdFILE != stdout) {
	   (void)fclose(job->cmdFILE);
	   job->cmdFILE = NULL;
	}
	done = TRUE;
    } else if (WIFEXITED(status)) {
	/*
	 * Deal with ignored errors in -B mode. We need to print a message
	 * telling of the ignored error as well as setting status.w_status
	 * to 0 so the next command gets run. To do this, we set done to be
	 * TRUE if in -B mode and the job exited non-zero.
	 */
	done = WEXITSTATUS(status) != 0;
	/*
	 * Old comment said: "Note we don't
	 * want to close down any of the streams until we know we're at the
	 * end."
	 * But we do. Otherwise when are we going to print the rest of the
	 * stuff?
	 */
	JobClose(job);
    } else {
	/*
	 * No need to close things down or anything.
	 */
	done = FALSE;
    }

    if (done) {
	if (WIFEXITED(status)) {
	    if (DEBUG(JOB)) {
		(void)fprintf(debug_file, "Process %d [%s] exited.\n",
				job->pid, job->node->name);
	    }
	    if (WEXITSTATUS(status) != 0) {
		if (job->node != lastNode) {
		    MESSAGE(stdout, job->node);
		    lastNode = job->node;
		}
#ifdef USE_META
		if (useMeta) {
		    meta_job_error(job, job->node, job->flags, WEXITSTATUS(status));
		}
#endif
		if (!dieQuietly(job->node, -1))
		    (void)printf("*** [%s] Error code %d%s\n",
				 job->node->name,
				 WEXITSTATUS(status),
				 (job->flags & JOB_IGNERR) ? " (ignored)" : "");
		if (job->flags & JOB_IGNERR) {
		    WAIT_STATUS(status) = 0;
		} else {
		    if (deleteOnError) {
			JobDeleteTarget(job->node);
		    }
		    PrintOnError(job->node, NULL);
		}
	    } else if (DEBUG(JOB)) {
		if (job->node != lastNode) {
		    MESSAGE(stdout, job->node);
		    lastNode = job->node;
		}
		(void)printf("*** [%s] Completed successfully\n",
				job->node->name);
	    }
	} else {
	    if (job->node != lastNode) {
		MESSAGE(stdout, job->node);
		lastNode = job->node;
	    }
	    (void)printf("*** [%s] Signal %d\n",
			job->node->name, WTERMSIG(status));
	    if (deleteOnError) {
		JobDeleteTarget(job->node);
	    }
	}
	(void)fflush(stdout);
    }

#ifdef USE_META
    if (useMeta) {
	int x;

	if ((x = meta_job_finish(job)) != 0 && status == 0) {
	    status = x;
	}
    }
#endif

    return_job_token = FALSE;

    Trace_Log(JOBEND, job);
    if (!(job->flags & JOB_SPECIAL)) {
	if ((WAIT_STATUS(status) != 0) ||
		(aborting == ABORT_ERROR) ||
		(aborting == ABORT_INTERRUPT))
	    return_job_token = TRUE;
    }

    if ((aborting != ABORT_ERROR) && (aborting != ABORT_INTERRUPT) &&
	(WAIT_STATUS(status) == 0)) {
	/*
	 * As long as we aren't aborting and the job didn't return a non-zero
	 * status that we shouldn't ignore, we call Make_Update to update
	 * the parents. In addition, any saved commands for the node are placed
	 * on the .END target.
	 */
	if (job->tailCmds != NULL) {
	    Lst_ForEachFrom(job->node->commands, job->tailCmds,
			     JobSaveCommand,
			    job->node);
	}
	job->node->made = MADE;
	if (!(job->flags & JOB_SPECIAL))
	    return_job_token = TRUE;
	Make_Update(job->node);
	job->job_state = JOB_ST_FREE;
    } else if (WAIT_STATUS(status)) {
	errors += 1;
	job->job_state = JOB_ST_FREE;
    }

    /*
     * Set aborting if any error.
     */
    if (errors && !keepgoing && (aborting != ABORT_INTERRUPT)) {
	/*
	 * If we found any errors in this batch of children and the -k flag
	 * wasn't given, we set the aborting flag so no more jobs get
	 * started.
	 */
	aborting = ABORT_ERROR;
    }

    if (return_job_token)
	Job_TokenReturn();

    if (aborting == ABORT_ERROR && jobTokensRunning == 0) {
	/*
	 * If we are aborting and the job table is now empty, we finish.
	 */
	Finish(errors);
    }
}

/*-
 *-----------------------------------------------------------------------
 * Job_Touch --
 *	Touch the given target. Called by JobStart when the -t flag was
 *	given
 *
 * Input:
 *	gn		the node of the file to touch
 *	silent		TRUE if should not print message
 *
 * Results:
 *	None
 *
 * Side Effects:
 *	The data modification of the file is changed. In addition, if the
 *	file did not exist, it is created.
 *-----------------------------------------------------------------------
 */
void
Job_Touch(GNode *gn, Boolean silent)
{
    int		  streamID;   	/* ID of stream opened to do the touch */
    struct utimbuf times;	/* Times for utime() call */

    if (gn->type & (OP_JOIN|OP_USE|OP_USEBEFORE|OP_EXEC|OP_OPTIONAL|
	OP_SPECIAL|OP_PHONY)) {
	/*
	 * .JOIN, .USE, .ZEROTIME and .OPTIONAL targets are "virtual" targets
	 * and, as such, shouldn't really be created.
	 */
	return;
    }

    if (!silent || NoExecute(gn)) {
	(void)fprintf(stdout, "touch %s\n", gn->name);
	(void)fflush(stdout);
    }

    if (NoExecute(gn)) {
	return;
    }

    if (gn->type & OP_ARCHV) {
	Arch_Touch(gn);
    } else if (gn->type & OP_LIB) {
	Arch_TouchLib(gn);
    } else {
	char	*file = gn->path ? gn->path : gn->name;

	times.actime = times.modtime = now;
	if (utime(file, &times) < 0){
	    streamID = open(file, O_RDWR | O_CREAT, 0666);

	    if (streamID >= 0) {
		char	c;

		/*
		 * Read and write a byte to the file to change the
		 * modification time, then close the file.
		 */
		if (read(streamID, &c, 1) == 1) {
		    (void)lseek(streamID, (off_t)0, SEEK_SET);
		    while (write(streamID, &c, 1) == -1 && errno == EAGAIN)
			continue;
		}

		(void)close(streamID);
	    } else {
		(void)fprintf(stdout, "*** couldn't touch %s: %s",
			       file, strerror(errno));
		(void)fflush(stdout);
	    }
	}
    }
}

/*-
 *-----------------------------------------------------------------------
 * Job_CheckCommands --
 *	Make sure the given node has all the commands it needs.
 *
 * Input:
 *	gn		The target whose commands need verifying
 *	abortProc	Function to abort with message
 *
 * Results:
 *	TRUE if the commands list is/was ok.
 *
 * Side Effects:
 *	The node will have commands from the .DEFAULT rule added to it
 *	if it needs them.
 *-----------------------------------------------------------------------
 */
Boolean
Job_CheckCommands(GNode *gn, void (*abortProc)(const char *, ...))
{
    if (OP_NOP(gn->type) && Lst_IsEmpty(gn->commands) &&
	((gn->type & OP_LIB) == 0 || Lst_IsEmpty(gn->children))) {
	/*
	 * No commands. Look for .DEFAULT rule from which we might infer
	 * commands
	 */
	if ((DEFAULT != NULL) && !Lst_IsEmpty(DEFAULT->commands) &&
		(gn->type & OP_SPECIAL) == 0) {
	    char *p1;
	    /*
	     * Make only looks for a .DEFAULT if the node was never the
	     * target of an operator, so that's what we do too. If
	     * a .DEFAULT was given, we substitute its commands for gn's
	     * commands and set the IMPSRC variable to be the target's name
	     * The DEFAULT node acts like a transformation rule, in that
	     * gn also inherits any attributes or sources attached to
	     * .DEFAULT itself.
	     */
	    Make_HandleUse(DEFAULT, gn);
	    Var_Set(IMPSRC, Var_Value(TARGET, gn, &p1), gn);
	    free(p1);
	} else if (Dir_MTime(gn, 0) == 0 && (gn->type & OP_SPECIAL) == 0) {
	    /*
	     * The node wasn't the target of an operator we have no .DEFAULT
	     * rule to go on and the target doesn't already exist. There's
	     * nothing more we can do for this branch. If the -k flag wasn't
	     * given, we stop in our tracks, otherwise we just don't update
	     * this node's parents so they never get examined.
	     */
	    static const char msg[] = ": don't know how to make";

	    if (gn->flags & FROM_DEPEND) {
		if (!Job_RunTarget(".STALE", gn->fname))
		    fprintf(stdout, "%s: %s, %d: ignoring stale %s for %s\n",
			progname, gn->fname, gn->lineno, makeDependfile,
			gn->name);
		return TRUE;
	    }

	    if (gn->type & OP_OPTIONAL) {
		(void)fprintf(stdout, "%s%s %s (ignored)\n", progname,
		    msg, gn->name);
		(void)fflush(stdout);
	    } else if (keepgoing) {
		(void)fprintf(stdout, "%s%s %s (continuing)\n", progname,
		    msg, gn->name);
		(void)fflush(stdout);
  		return FALSE;
	    } else {
		(*abortProc)("%s%s %s. Stop", progname, msg, gn->name);
		return FALSE;
	    }
	}
    }
    return TRUE;
}

/*-
 *-----------------------------------------------------------------------
 * JobExec --
 *	Execute the shell for the given job. Called from JobStart
 *
 * Input:
 *	job		Job to execute
 *
 * Results:
 *	None.
 *
 * Side Effects:
 *	A shell is executed, outputs is altered and the Job structure added
 *	to the job table.
 *
 *-----------------------------------------------------------------------
 */
static void
JobExec(Job *job, char **argv)
{
    int	    	  cpid;	    	/* ID of new child */
    sigset_t	  mask;

    job->flags &= ~JOB_TRACED;

    if (DEBUG(JOB)) {
	int 	  i;

	(void)fprintf(debug_file, "Running %s %sly\n", job->node->name, "local");
	(void)fprintf(debug_file, "\tCommand: ");
	for (i = 0; argv[i] != NULL; i++) {
	    (void)fprintf(debug_file, "%s ", argv[i]);
	}
 	(void)fprintf(debug_file, "\n");
    }

    /*
     * Some jobs produce no output and it's disconcerting to have
     * no feedback of their running (since they produce no output, the
     * banner with their name in it never appears). This is an attempt to
     * provide that feedback, even if nothing follows it.
     */
    if ((lastNode != job->node) && !(job->flags & JOB_SILENT)) {
	MESSAGE(stdout, job->node);
	lastNode = job->node;
    }

    /* No interruptions until this job is on the `jobs' list */
    JobSigLock(&mask);

    /* Pre-emptively mark job running, pid still zero though */
    job->job_state = JOB_ST_RUNNING;

    cpid = vFork();
    if (cpid == -1)
	Punt("Cannot vfork: %s", strerror(errno));

    if (cpid == 0) {
	/* Child */
	sigset_t tmask;

#ifdef USE_META
	if (useMeta) {
	    meta_job_child(job);
	}
#endif
	/*
	 * Reset all signal handlers; this is necessary because we also
	 * need to unblock signals before we exec(2).
	 */
	JobSigReset();

	/* Now unblock signals */
	sigemptyset(&tmask);
	JobSigUnlock(&tmask);

	/*
	 * Must duplicate the input stream down to the child's input and
	 * reset it to the beginning (again). Since the stream was marked
	 * close-on-exec, we must clear that bit in the new input.
	 */
	if (dup2(FILENO(job->cmdFILE), 0) == -1) {
	    execError("dup2", "job->cmdFILE");
	    _exit(1);
	}
	if (fcntl(0, F_SETFD, 0) == -1) {
	    execError("fcntl clear close-on-exec", "stdin");
	    _exit(1);
	}
	if (lseek(0, (off_t)0, SEEK_SET) == -1) {
	    execError("lseek to 0", "stdin");
	    _exit(1);
	}

	/*
	 * Always pass job token pipe to submakes.  In the previous version
	 * only the OP_MAKE flag was checked, which simply doesn't catch all
	 * situtions and can lead to a massive multiplication of jobs.  This
	 * may have been corrected with OR OP_SUBMAKE, but until this is
	 * known for sure, keep the original modication in place
	 *
	 * if (job->node->type & (OP_MAKE | OP_SUBMAKE))
	 */
	{
		/*
		 * Pass job token pipe to submakes.
		 */
		if (fcntl(tokenWaitJob.inPipe, F_SETFD, 0) == -1) {
		    execError("clear close-on-exec", "tokenWaitJob.inPipe");
		    _exit(1);
		}
		if (fcntl(tokenWaitJob.outPipe, F_SETFD, 0) == -1) {
		    execError("clear close-on-exec", "tokenWaitJob.outPipe");
		    _exit(1);
		}
	}

	/*
	 * Set up the child's output to be routed through the pipe
	 * we've created for it.
	 */
	if (dup2(job->outPipe, 1) == -1) {
	    execError("dup2", "job->outPipe");
	    _exit(1);
	}
	/*
	 * The output channels are marked close on exec. This bit was
	 * duplicated by the dup2(on some systems), so we have to clear
	 * it before routing the shell's error output to the same place as
	 * its standard output.
	 */
	if (fcntl(1, F_SETFD, 0) == -1) {
	    execError("clear close-on-exec", "stdout");
	    _exit(1);
	}
	if (dup2(1, 2) == -1) {
	    execError("dup2", "1, 2");
	    _exit(1);
	}

	/*
	 * We want to switch the child into a different process family so
	 * we can kill it and all its descendants in one fell swoop,
	 * by killing its process family, but not commit suicide.
	 */
#if defined(HAVE_SETPGID)
	(void)setpgid(0, getpid());
#else
#if defined(HAVE_SETSID)
	/* XXX: dsl - I'm sure this should be setpgrp()... */
	(void)setsid();
#else
	(void)setpgrp(0, getpid());
#endif
#endif

	Var_ExportVars();

	(void)execv(shellPath, argv);
	execError("exec", shellPath);
	_exit(1);
    }

    /* Parent, continuing after the child exec */
    job->pid = cpid;

    Trace_Log(JOBSTART, job);

#ifdef USE_META
    if (useMeta) {
	meta_job_parent(job, cpid);
    }
#endif

    /*
     * Set the current position in the buffer to the beginning
     * and mark another stream to watch in the outputs mask
     */
    job->curPos = 0;

    watchfd(job);

    if (job->cmdFILE != NULL && job->cmdFILE != stdout) {
	(void)fclose(job->cmdFILE);
	job->cmdFILE = NULL;
    }

    /*
     * Now the job is actually running, add it to the table.
     */
    if (DEBUG(JOB)) {
	fprintf(debug_file, "JobExec(%s): pid %d added to jobs table\n",
		job->node->name, job->pid);
	job_table_dump("job started");
    }
    JobSigUnlock(&mask);
}

/*-
 *-----------------------------------------------------------------------
 * JobMakeArgv --
 *	Create the argv needed to execute the shell for a given job.
 *
 *
 * Results:
 *
 * Side Effects:
 *
 *-----------------------------------------------------------------------
 */
static void
JobMakeArgv(Job *job, char **argv)
{
    int	    	  argc;
    static char args[10]; 	/* For merged arguments */

    argv[0] = UNCONST(shellName);
    argc = 1;

    if ((commandShell->exit && (*commandShell->exit != '-')) ||
	(commandShell->echo && (*commandShell->echo != '-')))
    {
	/*
	 * At least one of the flags doesn't have a minus before it, so
	 * merge them together. Have to do this because the *(&(@*#*&#$#
	 * Bourne shell thinks its second argument is a file to source.
	 * Grrrr. Note the ten-character limitation on the combined arguments.
	 */
	(void)snprintf(args, sizeof(args), "-%s%s",
		      ((job->flags & JOB_IGNERR) ? "" :
		       (commandShell->exit ? commandShell->exit : "")),
		      ((job->flags & JOB_SILENT) ? "" :
		       (commandShell->echo ? commandShell->echo : "")));

	if (args[1]) {
	    argv[argc] = args;
	    argc++;
	}
    } else {
	if (!(job->flags & JOB_IGNERR) && commandShell->exit) {
	    argv[argc] = UNCONST(commandShell->exit);
	    argc++;
	}
	if (!(job->flags & JOB_SILENT) && commandShell->echo) {
	    argv[argc] = UNCONST(commandShell->echo);
	    argc++;
	}
    }
    argv[argc] = NULL;
}

/*-
 *-----------------------------------------------------------------------
 * JobStart  --
 *	Start a target-creation process going for the target described
 *	by the graph node gn.
 *
 * Input:
 *	gn		target to create
 *	flags		flags for the job to override normal ones.
 *			e.g. JOB_SPECIAL or JOB_IGNDOTS
 *	previous	The previous Job structure for this node, if any.
 *
 * Results:
 *	JOB_ERROR if there was an error in the commands, JOB_FINISHED
 *	if there isn't actually anything left to do for the job and
 *	JOB_RUNNING if the job has been started.
 *
 * Side Effects:
 *	A new Job node is created and added to the list of running
 *	jobs. PMake is forked and a child shell created.
 *
 * NB: I'm fairly sure that this code is never called with JOB_SPECIAL set
 *     JOB_IGNDOTS is never set (dsl)
 *     Also the return value is ignored by everyone.
 *-----------------------------------------------------------------------
 */
static int
JobStart(GNode *gn, int flags)
{
    Job		  *job;       /* new job descriptor */
    char	  *argv[10];  /* Argument vector to shell */
    Boolean	  cmdsOK;     /* true if the nodes commands were all right */
    Boolean 	  noExec;     /* Set true if we decide not to run the job */
    int		  tfd;	      /* File descriptor to the temp file */

    for (job = job_table; job < job_table_end; job++) {
	if (job->job_state == JOB_ST_FREE)
	    break;
    }
    if (job >= job_table_end)
	Punt("JobStart no job slots vacant");

    memset(job, 0, sizeof *job);
    job->job_state = JOB_ST_SETUP;
    if (gn->type & OP_SPECIAL)
	flags |= JOB_SPECIAL;

    job->node = gn;
    job->tailCmds = NULL;

    /*
     * Set the initial value of the flags for this job based on the global
     * ones and the node's attributes... Any flags supplied by the caller
     * are also added to the field.
     */
    job->flags = 0;
    if (Targ_Ignore(gn)) {
	job->flags |= JOB_IGNERR;
    }
    if (Targ_Silent(gn)) {
	job->flags |= JOB_SILENT;
    }
    job->flags |= flags;

    /*
     * Check the commands now so any attributes from .DEFAULT have a chance
     * to migrate to the node
     */
    cmdsOK = Job_CheckCommands(gn, Error);

    job->inPollfd = NULL;
    /*
     * If the -n flag wasn't given, we open up OUR (not the child's)
     * temporary file to stuff commands in it. The thing is rd/wr so we don't
     * need to reopen it to feed it to the shell. If the -n flag *was* given,
     * we just set the file to be stdout. Cute, huh?
     */
    if (((gn->type & OP_MAKE) && !(noRecursiveExecute)) ||
	    (!noExecute && !touchFlag)) {
	/*
	 * tfile is the name of a file into which all shell commands are
	 * put. It is removed before the child shell is executed, unless
	 * DEBUG(SCRIPT) is set.
	 */
	char *tfile;
	sigset_t mask;
	/*
	 * We're serious here, but if the commands were bogus, we're
	 * also dead...
	 */
	if (!cmdsOK) {
	    PrintOnError(gn, NULL);	/* provide some clue */
	    DieHorribly();
	}

	JobSigLock(&mask);
	tfd = mkTempFile(TMPPAT, &tfile);
	if (!DEBUG(SCRIPT))
		(void)eunlink(tfile);
	JobSigUnlock(&mask);

	job->cmdFILE = fdopen(tfd, "w+");
	if (job->cmdFILE == NULL) {
	    Punt("Could not fdopen %s", tfile);
	}
	(void)fcntl(FILENO(job->cmdFILE), F_SETFD, FD_CLOEXEC);
	/*
	 * Send the commands to the command file, flush all its buffers then
	 * rewind and remove the thing.
	 */
	noExec = FALSE;

#ifdef USE_META
	if (useMeta) {
	    meta_job_start(job, gn);
	    if (Targ_Silent(gn)) {	/* might have changed */
		job->flags |= JOB_SILENT;
	    }
	}
#endif
	/*
	 * We can do all the commands at once. hooray for sanity
	 */
	numCommands = 0;
	Lst_ForEach(gn->commands, JobPrintCommand, job);

	/*
	 * If we didn't print out any commands to the shell script,
	 * there's not much point in executing the shell, is there?
	 */
	if (numCommands == 0) {
	    noExec = TRUE;
	}

	free(tfile);
    } else if (NoExecute(gn)) {
	/*
	 * Not executing anything -- just print all the commands to stdout
	 * in one fell swoop. This will still set up job->tailCmds correctly.
	 */
	if (lastNode != gn) {
	    MESSAGE(stdout, gn);
	    lastNode = gn;
	}
	job->cmdFILE = stdout;
	/*
	 * Only print the commands if they're ok, but don't die if they're
	 * not -- just let the user know they're bad and keep going. It
	 * doesn't do any harm in this case and may do some good.
	 */
	if (cmdsOK) {
	    Lst_ForEach(gn->commands, JobPrintCommand, job);
	}
	/*
	 * Don't execute the shell, thank you.
	 */
	noExec = TRUE;
    } else {
	/*
	 * Just touch the target and note that no shell should be executed.
	 * Set cmdFILE to stdout to make life easier. Check the commands, too,
	 * but don't die if they're no good -- it does no harm to keep working
	 * up the graph.
	 */
	job->cmdFILE = stdout;
    	Job_Touch(gn, job->flags&JOB_SILENT);
	noExec = TRUE;
    }
    /* Just in case it isn't already... */
    (void)fflush(job->cmdFILE);

    /*
     * If we're not supposed to execute a shell, don't.
     */
    if (noExec) {
	if (!(job->flags & JOB_SPECIAL))
	    Job_TokenReturn();
	/*
	 * Unlink and close the command file if we opened one
	 */
	if (job->cmdFILE != stdout) {
	    if (job->cmdFILE != NULL) {
		(void)fclose(job->cmdFILE);
		job->cmdFILE = NULL;
	    }
	}

	/*
	 * We only want to work our way up the graph if we aren't here because
	 * the commands for the job were no good.
	 */
	if (cmdsOK && aborting == 0) {
	    if (job->tailCmds != NULL) {
		Lst_ForEachFrom(job->node->commands, job->tailCmds,
				JobSaveCommand,
			       job->node);
	    }
	    job->node->made = MADE;
	    Make_Update(job->node);
	}
	job->job_state = JOB_ST_FREE;
	return cmdsOK ? JOB_FINISHED : JOB_ERROR;
    }

    /*
     * Set up the control arguments to the shell. This is based on the flags
     * set earlier for this job.
     */
    JobMakeArgv(job, argv);

    /* Create the pipe by which we'll get the shell's output.  */
    JobCreatePipe(job, 3);

    JobExec(job, argv);
    return JOB_RUNNING;
}

static char *
JobOutput(Job *job, char *cp, char *endp, int msg)
{
    char *ecp;

    if (commandShell->noPrint) {
	ecp = Str_FindSubstring(cp, commandShell->noPrint);
	while (ecp != NULL) {
	    if (cp != ecp) {
		*ecp = '\0';
		if (!beSilent && msg && job->node != lastNode) {
		    MESSAGE(stdout, job->node);
		    lastNode = job->node;
		}
		/*
		 * The only way there wouldn't be a newline after
		 * this line is if it were the last in the buffer.
		 * however, since the non-printable comes after it,
		 * there must be a newline, so we don't print one.
		 */
		(void)fprintf(stdout, "%s", cp);
		(void)fflush(stdout);
	    }
	    cp = ecp + commandShell->noPLen;
	    if (cp != endp) {
		/*
		 * Still more to print, look again after skipping
		 * the whitespace following the non-printable
		 * command....
		 */
		cp++;
		while (*cp == ' ' || *cp == '\t' || *cp == '\n') {
		    cp++;
		}
		ecp = Str_FindSubstring(cp, commandShell->noPrint);
	    } else {
		return cp;
	    }
	}
    }
    return cp;
}

/*-
 *-----------------------------------------------------------------------
 * JobDoOutput  --
 *	This function is called at different times depending on
 *	whether the user has specified that output is to be collected
 *	via pipes or temporary files. In the former case, we are called
 *	whenever there is something to read on the pipe. We collect more
 *	output from the given job and store it in the job's outBuf. If
 *	this makes up a line, we print it tagged by the job's identifier,
 *	as necessary.
 *	If output has been collected in a temporary file, we open the
 *	file and read it line by line, transfering it to our own
 *	output channel until the file is empty. At which point we
 *	remove the temporary file.
 *	In both cases, however, we keep our figurative eye out for the
 *	'noPrint' line for the shell from which the output came. If
 *	we recognize a line, we don't print it. If the command is not
 *	alone on the line (the character after it is not \0 or \n), we
 *	do print whatever follows it.
 *
 * Input:
 *	job		the job whose output needs printing
 *	finish		TRUE if this is the last time we'll be called
 *			for this job
 *
 * Results:
 *	None
 *
 * Side Effects:
 *	curPos may be shifted as may the contents of outBuf.
 *-----------------------------------------------------------------------
 */
STATIC void
JobDoOutput(Job *job, Boolean finish)
{
    Boolean       gotNL = FALSE;  /* true if got a newline */
    Boolean       fbuf;  	  /* true if our buffer filled up */
    int		  nr;	      	  /* number of bytes read */
    int		  i;	      	  /* auxiliary index into outBuf */
    int		  max;	      	  /* limit for i (end of current data) */
    int		  nRead;      	  /* (Temporary) number of bytes read */

    /*
     * Read as many bytes as will fit in the buffer.
     */
end_loop:
    gotNL = FALSE;
    fbuf = FALSE;

    nRead = read(job->inPipe, &job->outBuf[job->curPos],
		     JOB_BUFSIZE - job->curPos);
    if (nRead < 0) {
	if (errno == EAGAIN)
	    return;
	if (DEBUG(JOB)) {
	    perror("JobDoOutput(piperead)");
	}
	nr = 0;
    } else {
	nr = nRead;
    }

    /*
     * If we hit the end-of-file (the job is dead), we must flush its
     * remaining output, so pretend we read a newline if there's any
     * output remaining in the buffer.
     * Also clear the 'finish' flag so we stop looping.
     */
    if ((nr == 0) && (job->curPos != 0)) {
	job->outBuf[job->curPos] = '\n';
	nr = 1;
	finish = FALSE;
    } else if (nr == 0) {
	finish = FALSE;
    }

    /*
     * Look for the last newline in the bytes we just got. If there is
     * one, break out of the loop with 'i' as its index and gotNL set
     * TRUE.
     */
    max = job->curPos + nr;
    for (i = job->curPos + nr - 1; i >= job->curPos; i--) {
	if (job->outBuf[i] == '\n') {
	    gotNL = TRUE;
	    break;
	} else if (job->outBuf[i] == '\0') {
	    /*
	     * Why?
	     */
	    job->outBuf[i] = ' ';
	}
    }

    if (!gotNL) {
	job->curPos += nr;
	if (job->curPos == JOB_BUFSIZE) {
	    /*
	     * If we've run out of buffer space, we have no choice
	     * but to print the stuff. sigh.
	     */
	    fbuf = TRUE;
	    i = job->curPos;
	}
    }
    if (gotNL || fbuf) {
	/*
	 * Need to send the output to the screen. Null terminate it
	 * first, overwriting the newline character if there was one.
	 * So long as the line isn't one we should filter (according
	 * to the shell description), we print the line, preceded
	 * by a target banner if this target isn't the same as the
	 * one for which we last printed something.
	 * The rest of the data in the buffer are then shifted down
	 * to the start of the buffer and curPos is set accordingly.
	 */
	job->outBuf[i] = '\0';
	if (i >= job->curPos) {
	    char *cp;

	    cp = JobOutput(job, job->outBuf, &job->outBuf[i], FALSE);

	    /*
	     * There's still more in that thar buffer. This time, though,
	     * we know there's no newline at the end, so we add one of
	     * our own free will.
	     */
	    if (*cp != '\0') {
		if (!beSilent && job->node != lastNode) {
		    MESSAGE(stdout, job->node);
		    lastNode = job->node;
		}
#ifdef USE_META
		if (useMeta) {
		    meta_job_output(job, cp, gotNL ? "\n" : "");
		}
#endif
		(void)fprintf(stdout, "%s%s", cp, gotNL ? "\n" : "");
		(void)fflush(stdout);
	    }
	}
	/*
	 * max is the last offset still in the buffer. Move any remaining
	 * characters to the start of the buffer and update the end marker
	 * curPos.
	 */
	if (i < max) {
	    (void)memmove(job->outBuf, &job->outBuf[i + 1], max - (i + 1));
	    job->curPos = max - (i + 1);
	} else {
	    assert(i == max);
	    job->curPos = 0;
	}
    }
    if (finish) {
	/*
	 * If the finish flag is true, we must loop until we hit
	 * end-of-file on the pipe. This is guaranteed to happen
	 * eventually since the other end of the pipe is now closed
	 * (we closed it explicitly and the child has exited). When
	 * we do get an EOF, finish will be set FALSE and we'll fall
	 * through and out.
	 */
	goto end_loop;
    }
}

static void
JobRun(GNode *targ)
{
#ifdef notyet
    /*
     * Unfortunately it is too complicated to run .BEGIN, .END,
     * and .INTERRUPT job in the parallel job module. This has
     * the nice side effect that it avoids a lot of other problems.
     */
    Lst lst = Lst_Init(FALSE);
    Lst_AtEnd(lst, targ);
    (void)Make_Run(lst);
    Lst_Destroy(lst, NULL);
    JobStart(targ, JOB_SPECIAL);
    while (jobTokensRunning) {
	Job_CatchOutput();
    }
#else
    Compat_Make(targ, targ);
    if (targ->made == ERROR) {
	PrintOnError(targ, "\n\nStop.");
	exit(1);
    }
#endif
}

/*-
 *-----------------------------------------------------------------------
 * Job_CatchChildren --
 *	Handle the exit of a child. Called from Make_Make.
 *
 * Input:
 *	block		TRUE if should block on the wait
 *
 * Results:
 *	none.
 *
 * Side Effects:
 *	The job descriptor is removed from the list of children.
 *
 * Notes:
 *	We do waits, blocking or not, according to the wisdom of our
 *	caller, until there are no more children to report. For each
 *	job, call JobFinish to finish things off.
 *
 *-----------------------------------------------------------------------
 */

void
Job_CatchChildren(void)
{
    int    	  pid;	    	/* pid of dead child */
    WAIT_T	  status;   	/* Exit/termination status */

    /*
     * Don't even bother if we know there's no one around.
     */
    if (jobTokensRunning == 0)
	return;

    while ((pid = waitpid((pid_t) -1, &status, WNOHANG | WUNTRACED)) > 0) {
	if (DEBUG(JOB)) {
	    (void)fprintf(debug_file, "Process %d exited/stopped status %x.\n", pid,
	      WAIT_STATUS(status));
	}
	JobReapChild(pid, status, TRUE);
    }
}

/*
 * It is possible that wait[pid]() was called from elsewhere,
 * this lets us reap jobs regardless.
 */
void
JobReapChild(pid_t pid, WAIT_T status, Boolean isJobs)
{
    Job		  *job;	    	/* job descriptor for dead child */

    /*
     * Don't even bother if we know there's no one around.
     */
    if (jobTokensRunning == 0)
	return;

    job = JobFindPid(pid, JOB_ST_RUNNING, isJobs);
    if (job == NULL) {
	if (isJobs) {
	    if (!lurking_children)
		Error("Child (%d) status %x not in table?", pid, status);
	}
	return;				/* not ours */
    }
    if (WIFSTOPPED(status)) {
	if (DEBUG(JOB)) {
	    (void)fprintf(debug_file, "Process %d (%s) stopped.\n",
			  job->pid, job->node->name);
	}
	if (!make_suspended) {
	    switch (WSTOPSIG(status)) {
	    case SIGTSTP:
		(void)printf("*** [%s] Suspended\n", job->node->name);
		break;
	    case SIGSTOP:
		(void)printf("*** [%s] Stopped\n", job->node->name);
		break;
	    default:
		(void)printf("*** [%s] Stopped -- signal %d\n",
			     job->node->name, WSTOPSIG(status));
	    }
	    job->job_suspended = 1;
	}
	(void)fflush(stdout);
	return;
    }

    job->job_state = JOB_ST_FINISHED;
    job->exit_status = WAIT_STATUS(status);

    JobFinish(job, status);
}

/*-
 *-----------------------------------------------------------------------
 * Job_CatchOutput --
 *	Catch the output from our children, if we're using
 *	pipes do so. Otherwise just block time until we get a
 *	signal(most likely a SIGCHLD) since there's no point in
 *	just spinning when there's nothing to do and the reaping
 *	of a child can wait for a while.
 *
 * Results:
 *	None
 *
 * Side Effects:
 *	Output is read from pipes if we're piping.
 * -----------------------------------------------------------------------
 */
void
Job_CatchOutput(void)
{
    int nready;
    Job *job;
    int i;

    (void)fflush(stdout);

    /* The first fd in the list is the job token pipe */
    do {
	nready = poll(fds + 1 - wantToken, nfds - 1 + wantToken, POLL_MSEC);
    } while (nready < 0 && errno == EINTR);

    if (nready < 0)
	Punt("poll: %s", strerror(errno));

    if (nready > 0 && readyfd(&childExitJob)) {
	char token = 0;
	ssize_t count;
	count = read(childExitJob.inPipe, &token, 1);
	switch (count) {
	case 0:
	    Punt("unexpected eof on token pipe");
	case -1:
	    Punt("token pipe read: %s", strerror(errno));
	case 1:
	    if (token == DO_JOB_RESUME[0])
		/* Complete relay requested from our SIGCONT handler */
		JobRestartJobs();
	    break;
	default:
	    abort();
	}
	--nready;
    }

    Job_CatchChildren();
    if (nready == 0)
	    return;

    for (i = npseudojobs*nfds_per_job(); i < nfds; i++) {
	if (!fds[i].revents)
	    continue;
	job = jobfds[i];
	if (job->job_state == JOB_ST_RUNNING)
	    JobDoOutput(job, FALSE);
#if defined(USE_FILEMON) && !defined(USE_FILEMON_DEV)
	/*
	 * With meta mode, we may have activity on the job's filemon
	 * descriptor too, which at the moment is any pollfd other than
	 * job->inPollfd.
	 */
	if (useMeta && job->inPollfd != &fds[i]) {
	    if (meta_job_event(job) <= 0) {
		fds[i].events = 0; /* never mind */
	    }
	}
#endif
	if (--nready == 0)
		return;
    }
}

/*-
 *-----------------------------------------------------------------------
 * Job_Make --
 *	Start the creation of a target. Basically a front-end for
 *	JobStart used by the Make module.
 *
 * Results:
 *	None.
 *
 * Side Effects:
 *	Another job is started.
 *
 *-----------------------------------------------------------------------
 */
void
Job_Make(GNode *gn)
{
    (void)JobStart(gn, 0);
}

void
Shell_Init(void)
{
    if (shellPath == NULL) {
	/*
	 * We are using the default shell, which may be an absolute
	 * path if DEFSHELL_CUSTOM is defined.
	 */
	shellName = commandShell->name;
#ifdef DEFSHELL_CUSTOM
	if (*shellName == '/') {
	    shellPath = shellName;
	    shellName = strrchr(shellPath, '/');
	    shellName++;
	} else
#endif
	shellPath = str_concat(_PATH_DEFSHELLDIR, shellName, STR_ADDSLASH);
    }
    if (commandShell->exit == NULL) {
	commandShell->exit = "";
    }
    if (commandShell->echo == NULL) {
	commandShell->echo = "";
    }
    if (commandShell->hasErrCtl && *commandShell->exit) {
	if (shellErrFlag &&
	    strcmp(commandShell->exit, &shellErrFlag[1]) != 0) {
	    free(shellErrFlag);
	    shellErrFlag = NULL;
	}
	if (!shellErrFlag) {
	    int n = strlen(commandShell->exit) + 2;

	    shellErrFlag = bmake_malloc(n);
	    if (shellErrFlag) {
		snprintf(shellErrFlag, n, "-%s", commandShell->exit);
	    }
	}
    } else if (shellErrFlag) {
	free(shellErrFlag);
	shellErrFlag = NULL;
    }
}

/*-
 * Returns the string literal that is used in the current command shell
 * to produce a newline character.
 */
const char *
Shell_GetNewline(void)
{

    return commandShell->newline;
}

void
Job_SetPrefix(void)
{

    if (targPrefix) {
	free(targPrefix);
    } else if (!Var_Exists(MAKE_JOB_PREFIX, VAR_GLOBAL)) {
	Var_Set(MAKE_JOB_PREFIX, "---", VAR_GLOBAL);
    }

    targPrefix = Var_Subst(NULL, "${" MAKE_JOB_PREFIX "}",
			   VAR_GLOBAL, VARF_WANTRES);
}

/*-
 *-----------------------------------------------------------------------
 * Job_Init --
 *	Initialize the process module
 *
 * Input:
 *
 * Results:
 *	none
 *
 * Side Effects:
 *	lists and counters are initialized
 *-----------------------------------------------------------------------
 */
void
Job_Init(void)
{
    Job_SetPrefix();
    /* Allocate space for all the job info */
    job_table = bmake_malloc(maxJobs * sizeof *job_table);
    memset(job_table, 0, maxJobs * sizeof *job_table);
    job_table_end = job_table + maxJobs;
    wantToken =	0;

    aborting = 	  0;
    errors = 	  0;

    lastNode =	  NULL;

    /*
     * There is a non-zero chance that we already have children.
     * eg after 'make -f- <<EOF'
     * Since their termination causes a 'Child (pid) not in table' message,
     * Collect the status of any that are already dead, and suppress the
     * error message if there are any undead ones.
     */
    for (;;) {
	int rval, status;
	rval = waitpid((pid_t) -1, &status, WNOHANG);
	if (rval > 0)
	    continue;
	if (rval == 0)
	    lurking_children = 1;
	break;
    }

    Shell_Init();

    JobCreatePipe(&childExitJob, 3);

    /* Preallocate enough for the maximum number of jobs.  */
    fds = bmake_malloc(sizeof(*fds) *
	(npseudojobs + maxJobs) * nfds_per_job());
    jobfds = bmake_malloc(sizeof(*jobfds) *
	(npseudojobs + maxJobs) * nfds_per_job());

    /* These are permanent entries and take slots 0 and 1 */
    watchfd(&tokenWaitJob);
    watchfd(&childExitJob);

    sigemptyset(&caught_signals);
    /*
     * Install a SIGCHLD handler.
     */
    (void)bmake_signal(SIGCHLD, JobChildSig);
    sigaddset(&caught_signals, SIGCHLD);

#define ADDSIG(s,h)				\
    if (bmake_signal(s, SIG_IGN) != SIG_IGN) {	\
	sigaddset(&caught_signals, s);		\
	(void)bmake_signal(s, h);			\
    }

    /*
     * Catch the four signals that POSIX specifies if they aren't ignored.
     * JobPassSig will take care of calling JobInterrupt if appropriate.
     */
    ADDSIG(SIGINT, JobPassSig_int)
    ADDSIG(SIGHUP, JobPassSig_term)
    ADDSIG(SIGTERM, JobPassSig_term)
    ADDSIG(SIGQUIT, JobPassSig_term)

    /*
     * There are additional signals that need to be caught and passed if
     * either the export system wants to be told directly of signals or if
     * we're giving each job its own process group (since then it won't get
     * signals from the terminal driver as we own the terminal)
     */
    ADDSIG(SIGTSTP, JobPassSig_suspend)
    ADDSIG(SIGTTOU, JobPassSig_suspend)
    ADDSIG(SIGTTIN, JobPassSig_suspend)
    ADDSIG(SIGWINCH, JobCondPassSig)
    ADDSIG(SIGCONT, JobContinueSig)
#undef ADDSIG

    (void)Job_RunTarget(".BEGIN", NULL);
    postCommands = Targ_FindNode(".END", TARG_CREATE);
}

static void JobSigReset(void)
{
#define DELSIG(s)					\
    if (sigismember(&caught_signals, s)) {		\
	(void)bmake_signal(s, SIG_DFL);			\
    }

    DELSIG(SIGINT)
    DELSIG(SIGHUP)
    DELSIG(SIGQUIT)
    DELSIG(SIGTERM)
    DELSIG(SIGTSTP)
    DELSIG(SIGTTOU)
    DELSIG(SIGTTIN)
    DELSIG(SIGWINCH)
    DELSIG(SIGCONT)
#undef DELSIG
    (void)bmake_signal(SIGCHLD, SIG_DFL);
}

/*-
 *-----------------------------------------------------------------------
 * JobMatchShell --
 *	Find a shell in 'shells' given its name.
 *
 * Results:
 *	A pointer to the Shell structure.
 *
 * Side Effects:
 *	None.
 *
 *-----------------------------------------------------------------------
 */
static Shell *
JobMatchShell(const char *name)
{
    Shell	*sh;

    for (sh = shells; sh->name != NULL; sh++) {
	if (strcmp(name, sh->name) == 0)
		return sh;
    }
    return NULL;
}

/*-
 *-----------------------------------------------------------------------
 * Job_ParseShell --
 *	Parse a shell specification and set up commandShell, shellPath
 *	and shellName appropriately.
 *
 * Input:
 *	line		The shell spec
 *
 * Results:
 *	FAILURE if the specification was incorrect.
 *
 * Side Effects:
 *	commandShell points to a Shell structure (either predefined or
 *	created from the shell spec), shellPath is the full path of the
 *	shell described by commandShell, while shellName is just the
 *	final component of shellPath.
 *
 * Notes:
 *	A shell specification consists of a .SHELL target, with dependency
 *	operator, followed by a series of blank-separated words. Double
 *	quotes can be used to use blanks in words. A backslash escapes
 *	anything (most notably a double-quote and a space) and
 *	provides the functionality it does in C. Each word consists of
 *	keyword and value separated by an equal sign. There should be no
 *	unnecessary spaces in the word. The keywords are as follows:
 *	    name  	    Name of shell.
 *	    path  	    Location of shell.
 *	    quiet 	    Command to turn off echoing.
 *	    echo  	    Command to turn echoing on
 *	    filter	    Result of turning off echoing that shouldn't be
 *	    	  	    printed.
 *	    echoFlag	    Flag to turn echoing on at the start
 *	    errFlag	    Flag to turn error checking on at the start
 *	    hasErrCtl	    True if shell has error checking control
 *	    newline	    String literal to represent a newline char
 *	    check 	    Command to turn on error checking if hasErrCtl
 *	    	  	    is TRUE or template of command to echo a command
 *	    	  	    for which error checking is off if hasErrCtl is
 *	    	  	    FALSE.
 *	    ignore	    Command to turn off error checking if hasErrCtl
 *	    	  	    is TRUE or template of command to execute a
 *	    	  	    command so as to ignore any errors it returns if
 *	    	  	    hasErrCtl is FALSE.
 *
 *-----------------------------------------------------------------------
 */
ReturnStatus
Job_ParseShell(char *line)
{
    char	**words;
    char	**argv;
    int		argc;
    char	*path;
    Shell	newShell;
    Boolean	fullSpec = FALSE;
    Shell	*sh;

    while (isspace((unsigned char)*line)) {
	line++;
    }

    free(UNCONST(shellArgv));

    memset(&newShell, 0, sizeof(newShell));

    /*
     * Parse the specification by keyword
     */
    words = brk_string(line, &argc, TRUE, &path);
    if (words == NULL) {
	Error("Unterminated quoted string [%s]", line);
	return FAILURE;
    }
    shellArgv = path;

    for (path = NULL, argv = words; argc != 0; argc--, argv++) {
	    if (strncmp(*argv, "path=", 5) == 0) {
		path = &argv[0][5];
	    } else if (strncmp(*argv, "name=", 5) == 0) {
		newShell.name = &argv[0][5];
	    } else {
		if (strncmp(*argv, "quiet=", 6) == 0) {
		    newShell.echoOff = &argv[0][6];
		} else if (strncmp(*argv, "echo=", 5) == 0) {
		    newShell.echoOn = &argv[0][5];
		} else if (strncmp(*argv, "filter=", 7) == 0) {
		    newShell.noPrint = &argv[0][7];
		    newShell.noPLen = strlen(newShell.noPrint);
		} else if (strncmp(*argv, "echoFlag=", 9) == 0) {
		    newShell.echo = &argv[0][9];
		} else if (strncmp(*argv, "errFlag=", 8) == 0) {
		    newShell.exit = &argv[0][8];
		} else if (strncmp(*argv, "hasErrCtl=", 10) == 0) {
		    char c = argv[0][10];
		    newShell.hasErrCtl = !((c != 'Y') && (c != 'y') &&
					   (c != 'T') && (c != 't'));
		} else if (strncmp(*argv, "newline=", 8) == 0) {
		    newShell.newline = &argv[0][8];
		} else if (strncmp(*argv, "check=", 6) == 0) {
		    newShell.errCheck = &argv[0][6];
		} else if (strncmp(*argv, "ignore=", 7) == 0) {
		    newShell.ignErr = &argv[0][7];
		} else if (strncmp(*argv, "errout=", 7) == 0) {
		    newShell.errOut = &argv[0][7];
		} else if (strncmp(*argv, "comment=", 8) == 0) {
		    newShell.commentChar = argv[0][8];
		} else {
		    Parse_Error(PARSE_FATAL, "Unknown keyword \"%s\"",
				*argv);
		    free(words);
		    return FAILURE;
		}
		fullSpec = TRUE;
	    }
    }

    if (path == NULL) {
	/*
	 * If no path was given, the user wants one of the pre-defined shells,
	 * yes? So we find the one s/he wants with the help of JobMatchShell
	 * and set things up the right way. shellPath will be set up by
	 * Shell_Init.
	 */
	if (newShell.name == NULL) {
	    Parse_Error(PARSE_FATAL, "Neither path nor name specified");
	    free(words);
	    return FAILURE;
	} else {
	    if ((sh = JobMatchShell(newShell.name)) == NULL) {
		    Parse_Error(PARSE_WARNING, "%s: No matching shell",
				newShell.name);
		    free(words);
		    return FAILURE;
	    }
	    commandShell = sh;
	    shellName = newShell.name;
	    if (shellPath) {
		/* Shell_Init has already been called!  Do it again. */
		free(UNCONST(shellPath));
		shellPath = NULL;
		Shell_Init();
	    }
	}
    } else {
	/*
	 * The user provided a path. If s/he gave nothing else (fullSpec is
	 * FALSE), try and find a matching shell in the ones we know of.
	 * Else we just take the specification at its word and copy it
	 * to a new location. In either case, we need to record the
	 * path the user gave for the shell.
	 */
	shellPath = path;
	path = strrchr(path, '/');
	if (path == NULL) {
	    path = UNCONST(shellPath);
	} else {
	    path += 1;
	}
	if (newShell.name != NULL) {
	    shellName = newShell.name;
	} else {
	    shellName = path;
	}
	if (!fullSpec) {
	    if ((sh = JobMatchShell(shellName)) == NULL) {
		    Parse_Error(PARSE_WARNING, "%s: No matching shell",
				shellName);
		    free(words);
		    return FAILURE;
	    }
	    commandShell = sh;
	} else {
	    commandShell = bmake_malloc(sizeof(Shell));
	    *commandShell = newShell;
	}
	/* this will take care of shellErrFlag */
	Shell_Init();
    }

    if (commandShell->echoOn && commandShell->echoOff) {
	commandShell->hasEchoCtl = TRUE;
    }

    if (!commandShell->hasErrCtl) {
	if (commandShell->errCheck == NULL) {
	    commandShell->errCheck = "";
	}
	if (commandShell->ignErr == NULL) {
	    commandShell->ignErr = "%s\n";
	}
    }

    /*
     * Do not free up the words themselves, since they might be in use by the
     * shell specification.
     */
    free(words);
    return SUCCESS;
}

/*-
 *-----------------------------------------------------------------------
 * JobInterrupt --
 *	Handle the receipt of an interrupt.
 *
 * Input:
 *	runINTERRUPT	Non-zero if commands for the .INTERRUPT target
 *			should be executed
 *	signo		signal received
 *
 * Results:
 *	None
 *
 * Side Effects:
 *	All children are killed. Another job will be started if the
 *	.INTERRUPT target was given.
 *-----------------------------------------------------------------------
 */
static void
JobInterrupt(int runINTERRUPT, int signo)
{
    Job		*job;		/* job descriptor in that element */
    GNode	*interrupt;	/* the node describing the .INTERRUPT target */
    sigset_t	mask;
    GNode	*gn;

    aborting = ABORT_INTERRUPT;

    JobSigLock(&mask);

    for (job = job_table; job < job_table_end; job++) {
	if (job->job_state != JOB_ST_RUNNING)
	    continue;

	gn = job->node;

	JobDeleteTarget(gn);
	if (job->pid) {
	    if (DEBUG(JOB)) {
		(void)fprintf(debug_file,
			   "JobInterrupt passing signal %d to child %d.\n",
			   signo, job->pid);
	    }
	    KILLPG(job->pid, signo);
	}
    }

    JobSigUnlock(&mask);

    if (runINTERRUPT && !touchFlag) {
	interrupt = Targ_FindNode(".INTERRUPT", TARG_NOCREATE);
	if (interrupt != NULL) {
	    ignoreErrors = FALSE;
	    JobRun(interrupt);
	}
    }
    Trace_Log(MAKEINTR, 0);
    exit(signo);
}

/*
 *-----------------------------------------------------------------------
 * Job_Finish --
 *	Do final processing such as the running of the commands
 *	attached to the .END target.
 *
 * Results:
 *	Number of errors reported.
 *
 * Side Effects:
 *	None.
 *-----------------------------------------------------------------------
 */
int
Job_Finish(void)
{
    if (postCommands != NULL &&
	(!Lst_IsEmpty(postCommands->commands) ||
	 !Lst_IsEmpty(postCommands->children))) {
	if (errors) {
	    Error("Errors reported so .END ignored");
	} else {
	    JobRun(postCommands);
	}
    }
    return errors;
}

/*-
 *-----------------------------------------------------------------------
 * Job_End --
 *	Cleanup any memory used by the jobs module
 *
 * Results:
 *	None.
 *
 * Side Effects:
 *	Memory is freed
 *-----------------------------------------------------------------------
 */
void
Job_End(void)
{
#ifdef CLEANUP
    free(shellArgv);
#endif
}

/*-
 *-----------------------------------------------------------------------
 * Job_Wait --
 *	Waits for all running jobs to finish and returns. Sets 'aborting'
 *	to ABORT_WAIT to prevent other jobs from starting.
 *
 * Results:
 *	None.
 *
 * Side Effects:
 *	Currently running jobs finish.
 *
 *-----------------------------------------------------------------------
 */
void
Job_Wait(void)
{
    aborting = ABORT_WAIT;
    while (jobTokensRunning != 0) {
	Job_CatchOutput();
    }
    aborting = 0;
}

/*-
 *-----------------------------------------------------------------------
 * Job_AbortAll --
 *	Abort all currently running jobs without handling output or anything.
 *	This function is to be called only in the event of a major
 *	error. Most definitely NOT to be called from JobInterrupt.
 *
 * Results:
 *	None
 *
 * Side Effects:
 *	All children are killed, not just the firstborn
 *-----------------------------------------------------------------------
 */
void
Job_AbortAll(void)
{
    Job		*job;	/* the job descriptor in that element */
    WAIT_T	foo;

    aborting = ABORT_ERROR;

    if (jobTokensRunning) {
	for (job = job_table; job < job_table_end; job++) {
	    if (job->job_state != JOB_ST_RUNNING)
		continue;
	    /*
	     * kill the child process with increasingly drastic signals to make
	     * darn sure it's dead.
	     */
	    KILLPG(job->pid, SIGINT);
	    KILLPG(job->pid, SIGKILL);
	}
    }

    /*
     * Catch as many children as want to report in at first, then give up
     */
    while (waitpid((pid_t) -1, &foo, WNOHANG) > 0)
	continue;
}


/*-
 *-----------------------------------------------------------------------
 * JobRestartJobs --
 *	Tries to restart stopped jobs if there are slots available.
 *	Called in process context in response to a SIGCONT.
 *
 * Results:
 *	None.
 *
 * Side Effects:
 *	Resumes jobs.
 *
 *-----------------------------------------------------------------------
 */
static void
JobRestartJobs(void)
{
    Job *job;

    for (job = job_table; job < job_table_end; job++) {
	if (job->job_state == JOB_ST_RUNNING &&
		(make_suspended || job->job_suspended)) {
	    if (DEBUG(JOB)) {
		(void)fprintf(debug_file, "Restarting stopped job pid %d.\n",
			job->pid);
	    }
	    if (job->job_suspended) {
		    (void)printf("*** [%s] Continued\n", job->node->name);
		    (void)fflush(stdout);
	    }
	    job->job_suspended = 0;
	    if (KILLPG(job->pid, SIGCONT) != 0 && DEBUG(JOB)) {
		fprintf(debug_file, "Failed to send SIGCONT to %d\n", job->pid);
	    }
	}
	if (job->job_state == JOB_ST_FINISHED)
	    /* Job exit deferred after calling waitpid() in a signal handler */
	    JobFinish(job, job->exit_status);
    }
    make_suspended = 0;
}

static void
watchfd(Job *job)
{
    if (job->inPollfd != NULL)
	Punt("Watching watched job");

    fds[nfds].fd = job->inPipe;
    fds[nfds].events = POLLIN;
    jobfds[nfds] = job;
    job->inPollfd = &fds[nfds];
    nfds++;
#if defined(USE_FILEMON) && !defined(USE_FILEMON_DEV)
    if (useMeta) {
	fds[nfds].fd = meta_job_fd(job);
	fds[nfds].events = fds[nfds].fd == -1 ? 0 : POLLIN;
	jobfds[nfds] = job;
	nfds++;
    }
#endif
}

static void
clearfd(Job *job)
{
    int i;
    if (job->inPollfd == NULL)
	Punt("Unwatching unwatched job");
    i = job->inPollfd - fds;
    nfds--;
#if defined(USE_FILEMON) && !defined(USE_FILEMON_DEV)
    if (useMeta) {
	/*
	 * Sanity check: there should be two fds per job, so the job's
	 * pollfd number should be even.
	 */
	assert(nfds_per_job() == 2);
	if (i % 2)
	    Punt("odd-numbered fd with meta");
	nfds--;
    }
#endif
    /*
     * Move last job in table into hole made by dead job.
     */
    if (nfds != i) {
	fds[i] = fds[nfds];
	jobfds[i] = jobfds[nfds];
	jobfds[i]->inPollfd = &fds[i];
#if defined(USE_FILEMON) && !defined(USE_FILEMON_DEV)
	if (useMeta) {
	    fds[i + 1] = fds[nfds + 1];
	    jobfds[i + 1] = jobfds[nfds + 1];
	}
#endif
    }
    job->inPollfd = NULL;
}

static int
readyfd(Job *job)
{
    if (job->inPollfd == NULL)
	Punt("Polling unwatched job");
    return (job->inPollfd->revents & POLLIN) != 0;
}

/*-
 *-----------------------------------------------------------------------
 * JobTokenAdd --
 *	Put a token into the job pipe so that some make process can start
 *	another job.
 *
 * Side Effects:
 *	Allows more build jobs to be spawned somewhere.
 *
 *-----------------------------------------------------------------------
 */

static void
JobTokenAdd(void)
{
    char tok = JOB_TOKENS[aborting], tok1;

    /* If we are depositing an error token flush everything else */
    while (tok != '+' && read(tokenWaitJob.inPipe, &tok1, 1) == 1)
	continue;

    if (DEBUG(JOB))
	fprintf(debug_file, "(%d) aborting %d, deposit token %c\n",
	    getpid(), aborting, JOB_TOKENS[aborting]);
    while (write(tokenWaitJob.outPipe, &tok, 1) == -1 && errno == EAGAIN)
	continue;
}

/*-
 *-----------------------------------------------------------------------
 * Job_ServerStartTokenAdd --
 *	Prep the job token pipe in the root make process.
 *
 *-----------------------------------------------------------------------
 */

void
Job_ServerStart(int max_tokens, int jp_0, int jp_1)
{
    int i;
    char jobarg[64];

    if (jp_0 >= 0 && jp_1 >= 0) {
	/* Pipe passed in from parent */
	tokenWaitJob.inPipe = jp_0;
	tokenWaitJob.outPipe = jp_1;
	(void)fcntl(jp_0, F_SETFD, FD_CLOEXEC);
	(void)fcntl(jp_1, F_SETFD, FD_CLOEXEC);
	return;
    }

    JobCreatePipe(&tokenWaitJob, 15);

    snprintf(jobarg, sizeof(jobarg), "%d,%d",
	    tokenWaitJob.inPipe, tokenWaitJob.outPipe);

    Var_Append(MAKEFLAGS, "-J", VAR_GLOBAL);
    Var_Append(MAKEFLAGS, jobarg, VAR_GLOBAL);

    /*
     * Preload the job pipe with one token per job, save the one
     * "extra" token for the primary job.
     *
     * XXX should clip maxJobs against PIPE_BUF -- if max_tokens is
     * larger than the write buffer size of the pipe, we will
     * deadlock here.
     */
    for (i = 1; i < max_tokens; i++)
	JobTokenAdd();
}

/*-
 *-----------------------------------------------------------------------
 * Job_TokenReturn --
 *	Return a withdrawn token to the pool.
 *
 *-----------------------------------------------------------------------
 */

void
Job_TokenReturn(void)
{
    jobTokensRunning--;
    if (jobTokensRunning < 0)
	Punt("token botch");
    if (jobTokensRunning || JOB_TOKENS[aborting] != '+')
	JobTokenAdd();
}

/*-
 *-----------------------------------------------------------------------
 * Job_TokenWithdraw --
 *	Attempt to withdraw a token from the pool.
 *
 * Results:
 *	Returns TRUE if a token was withdrawn, and FALSE if the pool
 *	is currently empty.
 *
 * Side Effects:
 * 	If pool is empty, set wantToken so that we wake up
 *	when a token is released.
 *
 *-----------------------------------------------------------------------
 */


Boolean
Job_TokenWithdraw(void)
{
    char tok, tok1;
    int count;

    wantToken = 0;
    if (DEBUG(JOB))
	fprintf(debug_file, "Job_TokenWithdraw(%d): aborting %d, running %d\n",
		getpid(), aborting, jobTokensRunning);

    if (aborting || (jobTokensRunning >= maxJobs))
	return FALSE;

    count = read(tokenWaitJob.inPipe, &tok, 1);
    if (count == 0)
	Fatal("eof on job pipe!");
    if (count < 0 && jobTokensRunning != 0) {
	if (errno != EAGAIN) {
	    Fatal("job pipe read: %s", strerror(errno));
	}
	if (DEBUG(JOB))
	    fprintf(debug_file, "(%d) blocked for token\n", getpid());
	return FALSE;
    }

    if (count == 1 && tok != '+') {
	/* make being abvorted - remove any other job tokens */
	if (DEBUG(JOB))
	    fprintf(debug_file, "(%d) aborted by token %c\n", getpid(), tok);
	while (read(tokenWaitJob.inPipe, &tok1, 1) == 1)
	    continue;
	/* And put the stopper back */
	while (write(tokenWaitJob.outPipe, &tok, 1) == -1 && errno == EAGAIN)
	    continue;
	if (dieQuietly(NULL, 1))
	    exit(2);
	Fatal("A failure has been detected in another branch of the parallel make");
    }

    if (count == 1 && jobTokensRunning == 0)
	/* We didn't want the token really */
	while (write(tokenWaitJob.outPipe, &tok, 1) == -1 && errno == EAGAIN)
	    continue;

    jobTokensRunning++;
    if (DEBUG(JOB))
	fprintf(debug_file, "(%d) withdrew token\n", getpid());
    return TRUE;
}

/*-
 *-----------------------------------------------------------------------
 * Job_RunTarget --
 *	Run the named target if found. If a filename is specified, then
 *	set that to the sources.
 *
 * Results:
 *	None
 *
 * Side Effects:
 * 	exits if the target fails.
 *
 *-----------------------------------------------------------------------
 */
Boolean
Job_RunTarget(const char *target, const char *fname) {
    GNode *gn = Targ_FindNode(target, TARG_NOCREATE);

    if (gn == NULL)
	return FALSE;

    if (fname)
	Var_Set(ALLSRC, fname, gn);

    JobRun(gn);
    if (gn->made == ERROR) {
	PrintOnError(gn, "\n\nStop.");
	exit(1);
    }
    return TRUE;
}

#ifdef USE_SELECT
int
emul_poll(struct pollfd *fd, int nfd, int timeout)
{
    fd_set rfds, wfds;
    int i, maxfd, nselect, npoll;
    struct timeval tv, *tvp;
    long usecs;

    FD_ZERO(&rfds);
    FD_ZERO(&wfds);

    maxfd = -1;
    for (i = 0; i < nfd; i++) {
	fd[i].revents = 0;

	if (fd[i].events & POLLIN)
	    FD_SET(fd[i].fd, &rfds);

	if (fd[i].events & POLLOUT)
	    FD_SET(fd[i].fd, &wfds);

	if (fd[i].fd > maxfd)
	    maxfd = fd[i].fd;
    }

    if (maxfd >= FD_SETSIZE) {
	Punt("Ran out of fd_set slots; "
	     "recompile with a larger FD_SETSIZE.");
    }

    if (timeout < 0) {
	tvp = NULL;
    } else {
	usecs = timeout * 1000;
	tv.tv_sec = usecs / 1000000;
	tv.tv_usec = usecs % 1000000;
        tvp = &tv;
    }

    nselect = select(maxfd + 1, &rfds, &wfds, 0, tvp);

    if (nselect <= 0)
	return nselect;

    npoll = 0;
    for (i = 0; i < nfd; i++) {
	if (FD_ISSET(fd[i].fd, &rfds))
	    fd[i].revents |= POLLIN;

	if (FD_ISSET(fd[i].fd, &wfds))
	    fd[i].revents |= POLLOUT;

	if (fd[i].revents)
	    npoll++;
    }

    return npoll;
}
#endif /* USE_SELECT */<|MERGE_RESOLUTION|>--- conflicted
+++ resolved
@@ -370,13 +370,6 @@
 static void JobSigUnlock(sigset_t *);
 static void JobSigReset(void);
 
-<<<<<<< HEAD
-#ifdef __OpenBSD__
-const char *malloc_options="S";
-#else
-const char *malloc_options="A";
-#endif
-=======
 #if !defined(MALLOC_OPTIONS)
 # define MALLOC_OPTIONS "A"
 #endif
@@ -391,7 +384,6 @@
 #endif
     return 1;
 }
->>>>>>> ca58f742
 
 static void
 job_table_dump(const char *where)
