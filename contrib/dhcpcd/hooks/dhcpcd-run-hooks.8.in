--- conflicted
+++ resolved
@@ -22,11 +22,7 @@
 .\" OUT OF THE USE OF THIS SOFTWARE, EVEN IF ADVISED OF THE POSSIBILITY OF
 .\" SUCH DAMAGE.
 .\"
-<<<<<<< HEAD
-.Dd April 28, 2020
-=======
 .Dd May 24, 2020
->>>>>>> d4fb1e02
 .Dt DHCPCD-RUN-HOOKS 8
 .Os
 .Sh NAME
