--- conflicted
+++ resolved
@@ -44,13 +44,9 @@
  * supports non-BMP code points without requiring UTF-16, but nothing
  * seems to actually advertise this properly, despite Unicode 3.1 having
  * been around since 2001... */
-<<<<<<< HEAD
 
 #if 0 /* DragonFly wchar supports ISO 10646 */
-#if !defined(__NetBSD__) && !defined(__sun) && !(defined(__APPLE__) && defined(__MACH__))
-=======
 #if !defined(__NetBSD__) && !defined(__sun) && !(defined(__APPLE__) && defined(__MACH__)) && !defined(__OpenBSD__)
->>>>>>> a0c9eb18
 #ifndef __STDC_ISO_10646__
 /* In many places it is assumed that the first 127 code points are ASCII
  * compatible, so ensure wchar_t indeed does ISO 10646 and not some other
