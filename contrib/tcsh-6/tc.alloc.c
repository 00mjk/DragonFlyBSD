/*
 * tc.alloc.c (Caltech) 2/21/82
 * Chris Kingsley, kingsley@cit-20.
 *
 * This is a very fast storage allocator.  It allocates blocks of a small
 * number of different sizes, and keeps free lists of each size.  Blocks that
 * don't exactly fit are passed up to the next larger size.  In this
 * implementation, the available sizes are 2^n-4 (or 2^n-12) bytes long.
 * This is designed for use in a program that uses vast quantities of memory,
 * but bombs when it runs out.
 */
/*-
 * Copyright (c) 1980, 1991 The Regents of the University of California.
 * All rights reserved.
 *
 * Redistribution and use in source and binary forms, with or without
 * modification, are permitted provided that the following conditions
 * are met:
 * 1. Redistributions of source code must retain the above copyright
 *    notice, this list of conditions and the following disclaimer.
 * 2. Redistributions in binary form must reproduce the above copyright
 *    notice, this list of conditions and the following disclaimer in the
 *    documentation and/or other materials provided with the distribution.
 * 3. Neither the name of the University nor the names of its contributors
 *    may be used to endorse or promote products derived from this software
 *    without specific prior written permission.
 *
 * THIS SOFTWARE IS PROVIDED BY THE REGENTS AND CONTRIBUTORS ``AS IS'' AND
 * ANY EXPRESS OR IMPLIED WARRANTIES, INCLUDING, BUT NOT LIMITED TO, THE
 * IMPLIED WARRANTIES OF MERCHANTABILITY AND FITNESS FOR A PARTICULAR PURPOSE
 * ARE DISCLAIMED.  IN NO EVENT SHALL THE REGENTS OR CONTRIBUTORS BE LIABLE
 * FOR ANY DIRECT, INDIRECT, INCIDENTAL, SPECIAL, EXEMPLARY, OR CONSEQUENTIAL
 * DAMAGES (INCLUDING, BUT NOT LIMITED TO, PROCUREMENT OF SUBSTITUTE GOODS
 * OR SERVICES; LOSS OF USE, DATA, OR PROFITS; OR BUSINESS INTERRUPTION)
 * HOWEVER CAUSED AND ON ANY THEORY OF LIABILITY, WHETHER IN CONTRACT, STRICT
 * LIABILITY, OR TORT (INCLUDING NEGLIGENCE OR OTHERWISE) ARISING IN ANY WAY
 * OUT OF THE USE OF THIS SOFTWARE, EVEN IF ADVISED OF THE POSSIBILITY OF
 * SUCH DAMAGE.
 */
#include "sh.h"
#ifdef HAVE_MALLINFO
#include <malloc.h>
#endif
#if defined(HAVE_SBRK) && !defined(__APPLE__)
#define USE_SBRK
#endif

#define RCHECK
#define DEBUG

static char   *memtop = NULL;		/* PWP: top of current memory */
static char   *membot = NULL;		/* PWP: bottom of allocatable memory */

int dont_free = 0;

#ifdef WINNT_NATIVE
# define malloc		fmalloc
# define free		ffree
# define calloc		fcalloc
# define realloc	frealloc
#endif /* WINNT_NATIVE */

#if !defined(DEBUG) || defined(SYSMALLOC)
static void
out_of_memory (void)
{
    static const char msg[] = "Out of memory\n";

    TCSH_IGNORE(write(didfds ? 2 : SHDIAG, msg, strlen(msg)));
    _exit(1);
}
#endif

#ifndef SYSMALLOC

#ifdef SX
extern void* sbrk();
#endif
/*
 * Lots of os routines are busted and try to free invalid pointers. 
 * Although our free routine is smart enough and it will pick bad 
 * pointers most of the time, in cases where we know we are going to get
 * a bad pointer, we'd rather leak.
 */

#ifndef NULL
#define	NULL 0
#endif

typedef unsigned char U_char;	/* we don't really have signed chars */
typedef unsigned int U_int;
typedef unsigned short U_short;
typedef unsigned long U_long;


/*
 * The overhead on a block is at least 4 bytes.  When free, this space
 * contains a pointer to the next free block, and the bottom two bits must
 * be zero.  When in use, the first byte is set to MAGIC, and the second
 * byte is the size index.  The remaining bytes are for alignment.
 * If range checking is enabled and the size of the block fits
 * in two bytes, then the top two bytes hold the size of the requested block
 * plus the range checking words, and the header word MINUS ONE.
 */


#define MEMALIGN(a) (((a) + ROUNDUP) & ~ROUNDUP)

union overhead {
    union overhead *ov_next;	/* when free */
    struct {
	U_char  ovu_magic;	/* magic number */
	U_char  ovu_index;	/* bucket # */
#ifdef RCHECK
	U_short ovu_size;	/* actual block size */
	U_int   ovu_rmagic;	/* range magic number */
#endif
    }       ovu;
#define	ov_magic	ovu.ovu_magic
#define	ov_index	ovu.ovu_index
#define	ov_size		ovu.ovu_size
#define	ov_rmagic	ovu.ovu_rmagic
};

#define	MAGIC		0xfd	/* magic # on accounting info */
#define RMAGIC		0x55555555	/* magic # on range info */
#ifdef RCHECK
#define	RSLOP		sizeof (U_int)
#else
#define	RSLOP		0
#endif


#ifdef _LP64
#define ROUNDUP	15
#else
#define ROUNDUP	7
#endif

/*
 * nextf[i] is the pointer to the next free block of size 2^(i+3).  The
 * smallest allocatable block is 8 bytes.  The overhead information
 * precedes the data area returned to the user.
 */
#define	NBUCKETS ((sizeof(long) << 3) - 3)
static union overhead *nextf[NBUCKETS] IZERO_STRUCT;

/*
 * nmalloc[i] is the difference between the number of mallocs and frees
 * for a given block size.
 */
static U_int nmalloc[NBUCKETS] IZERO_STRUCT;

#ifndef lint
static	int	findbucket	(union overhead *, int);
static	void	morecore	(int);
#endif


#ifdef DEBUG
# define CHECK(a, str, p) \
    if (a) { \
	xprintf(str, p);	\
	xprintf(" (memtop = %p membot = %p)\n", memtop, membot);	\
	abort(); \
    }
#else
# define CHECK(a, str, p) \
    if (a) { \
	xprintf(str, p);	\
	xprintf(" (memtop = %p membot = %p)\n", memtop, membot);	\
	return; \
    }
#endif

memalign_t
malloc(size_t nbytes)
{
#ifndef lint
    union overhead *p;
    int bucket = 0;
    unsigned shiftr;

    /*
     * Convert amount of memory requested into closest block size stored in
     * hash buckets which satisfies request.  Account for space used per block
     * for accounting.
     */
#ifdef SUNOS4
    /*
     * SunOS localtime() overwrites the 9th byte on an 8 byte malloc()....
     * so we get one more...
     * From Michael Schroeder: This is not true. It depends on the 
     * timezone string. In Europe it can overwrite the 13th byte on a
     * 12 byte malloc.
     * So we punt and we always allocate an extra byte.
     */
    nbytes++;
#endif

    nbytes = MEMALIGN(MEMALIGN(sizeof(union overhead)) + nbytes + RSLOP);
    shiftr = (nbytes - 1) >> 2;

    /* apart from this loop, this is O(1) */
    while ((shiftr >>= 1) != 0)
	bucket++;
    /*
     * If nothing in hash bucket right now, request more memory from the
     * system.
     */
    if (nextf[bucket] == NULL)
	morecore(bucket);
    if ((p = nextf[bucket]) == NULL) {
	child++;
#ifndef DEBUG
	out_of_memory();
#else
	showall(NULL, NULL);
	xprintf(CGETS(19, 1, "nbytes=%zu: Out of memory\n"), nbytes);
	abort();
#endif
	/* fool lint */
	return ((memalign_t) 0);
    }
    /* remove from linked list */
    nextf[bucket] = nextf[bucket]->ov_next;
    p->ov_magic = MAGIC;
    p->ov_index = bucket;
    nmalloc[bucket]++;
#ifdef RCHECK
    /*
     * Record allocated size of block and bound space with magic numbers.
     */
    p->ov_size = (p->ov_index <= 13) ? (U_short)nbytes - 1 : 0;
    p->ov_rmagic = RMAGIC;
    *((U_int *) (((caddr_t) p) + nbytes - RSLOP)) = RMAGIC;
#endif
    return ((memalign_t) (((caddr_t) p) + MEMALIGN(sizeof(union overhead))));
#else
    if (nbytes)
	return ((memalign_t) 0);
    else
	return ((memalign_t) 0);
#endif /* !lint */
}

#ifndef lint
/*
 * Allocate more memory to the indicated bucket.
 */
static void
morecore(int bucket)
{
    union overhead *op;
    int rnu;		/* 2^rnu bytes will be requested */
    int nblks;		/* become nblks blocks of the desired size */
    int siz;

    if (nextf[bucket])
	return;
    /*
     * Insure memory is allocated on a page boundary.  Should make getpageize
     * call?
     */
    op = (union overhead *) sbrk(0);
    memtop = (char *) op;
    if (membot == NULL)
	membot = memtop;
    if ((long) op & 0x3ff) {
	memtop = sbrk((int) (1024 - ((long) op & 0x3ff)));
	memtop += (long) (1024 - ((long) op & 0x3ff));
    }

    /* take 2k unless the block is bigger than that */
    rnu = (bucket <= 8) ? 11 : bucket + 3;
    nblks = 1 << (rnu - (bucket + 3));	/* how many blocks to get */
    memtop = sbrk(1 << rnu);	/* PWP */
    op = (union overhead *) memtop;
    /* no more room! */
    if ((long) op == -1)
	return;
    memtop += (long) (1 << rnu);
    /*
     * Round up to minimum allocation size boundary and deduct from block count
     * to reflect.
     */
    if (((U_long) op) & ROUNDUP) {
	op = (union overhead *) (((U_long) op + (ROUNDUP + 1)) & ~ROUNDUP);
	nblks--;
    }
    /*
     * Add new memory allocated to that on free list for this hash bucket.
     */
    nextf[bucket] = op;
    siz = 1 << (bucket + 3);
    while (--nblks > 0) {
	op->ov_next = (union overhead *) (((caddr_t) op) + siz);
	op = (union overhead *) (((caddr_t) op) + siz);
    }
    op->ov_next = NULL;
}

#endif

void
free(ptr_t cp)
{
#ifndef lint
    int size;
    union overhead *op;

    /*
     * the don't free flag is there so that we avoid os bugs in routines
     * that free invalid pointers!
     */
    if (cp == NULL || dont_free)
	return;
    CHECK(!memtop || !membot,
	  CGETS(19, 2, "free(%p) called before any allocations."), cp);
    CHECK(cp > (ptr_t) memtop,
	  CGETS(19, 3, "free(%p) above top of memory."), cp);
    CHECK(cp < (ptr_t) membot,
	  CGETS(19, 4, "free(%p) below bottom of memory."), cp);
    op = (union overhead *) (((caddr_t) cp) - MEMALIGN(sizeof(union overhead)));
    CHECK(op->ov_magic != MAGIC,
	  CGETS(19, 5, "free(%p) bad block."), cp);

#ifdef RCHECK
    if (op->ov_index <= 13)
	CHECK(*(U_int *) ((caddr_t) op + op->ov_size + 1 - RSLOP) != RMAGIC,
	      CGETS(19, 6, "free(%p) bad range check."), cp);
#endif
    CHECK(op->ov_index >= NBUCKETS,
	  CGETS(19, 7, "free(%p) bad block index."), cp);
    size = op->ov_index;
    op->ov_next = nextf[size];
    nextf[size] = op;

    nmalloc[size]--;

#else
    if (cp == NULL)
	return;
#endif
}

memalign_t
calloc(size_t i, size_t j)
{
#ifndef lint
    char *cp;
    volatile size_t k;

    i *= j;
    cp = xmalloc(i);
<<<<<<< HEAD
    /*
     * DO NOT USE memset(), it will cause gcc-5 to mis-optimize the
     * malloc+memset sequence into a call to calloc, which will implode
     * tcsh.  This is really a GCC bug honestly.
     */
    bzero(cp, i);
=======
    /* Stop gcc 5.x from optimizing malloc+memset = calloc */
    k = i;
    memset(cp, 0, k);
>>>>>>> 653fab9e

    return ((memalign_t) cp);
#else
    if (i && j)
	return ((memalign_t) 0);
    else
	return ((memalign_t) 0);
#endif
}

/*
 * When a program attempts "storage compaction" as mentioned in the
 * old malloc man page, it realloc's an already freed block.  Usually
 * this is the last block it freed; occasionally it might be farther
 * back.  We have to search all the free lists for the block in order
 * to determine its bucket: 1st we make one pass thru the lists
 * checking only the first block in each; if that fails we search
 * ``realloc_srchlen'' blocks in each list for a match (the variable
 * is extern so the caller can modify it).  If that fails we just copy
 * however many bytes was given to realloc() and hope it's not huge.
 */
#ifndef lint
/* 4 should be plenty, -1 =>'s whole list */
static int     realloc_srchlen = 4;	
#endif /* lint */

memalign_t
realloc(ptr_t cp, size_t nbytes)
{
#ifndef lint
    U_int onb;
    union overhead *op;
    ptr_t res;
    int i;
    int     was_alloced = 0;

    if (cp == NULL)
	return (malloc(nbytes));
    op = (union overhead *) (((caddr_t) cp) - MEMALIGN(sizeof(union overhead)));
    if (op->ov_magic == MAGIC) {
	was_alloced++;
	i = op->ov_index;
    }
    else
	/*
	 * Already free, doing "compaction".
	 * 
	 * Search for the old block of memory on the free list.  First, check the
	 * most common case (last element free'd), then (this failing) the last
	 * ``realloc_srchlen'' items free'd. If all lookups fail, then assume
	 * the size of the memory block being realloc'd is the smallest
	 * possible.
	 */
	if ((i = findbucket(op, 1)) < 0 &&
	    (i = findbucket(op, realloc_srchlen)) < 0)
	    i = 0;

    onb = MEMALIGN(nbytes + MEMALIGN(sizeof(union overhead)) + RSLOP);

    /* avoid the copy if same size block */
    if (was_alloced && (onb <= (U_int) (1 << (i + 3))) && 
	(onb > (U_int) (1 << (i + 2)))) {
#ifdef RCHECK
	/* JMR: formerly this wasn't updated ! */
	nbytes = MEMALIGN(MEMALIGN(sizeof(union overhead))+nbytes+RSLOP);
	*((U_int *) (((caddr_t) op) + nbytes - RSLOP)) = RMAGIC;
	op->ov_rmagic = RMAGIC;
	op->ov_size = (op->ov_index <= 13) ? (U_short)nbytes - 1 : 0;
#endif
	return ((memalign_t) cp);
    }
    if ((res = malloc(nbytes)) == NULL)
	return ((memalign_t) NULL);
    if (cp != res) {		/* common optimization */
	/* 
	 * christos: this used to copy nbytes! It should copy the 
	 * smaller of the old and new size
	 */
	onb = (1 << (i + 3)) - MEMALIGN(sizeof(union overhead)) - RSLOP;
	(void) memmove(res, cp, onb < nbytes ? onb : nbytes);
    }
    if (was_alloced)
	free(cp);
    return ((memalign_t) res);
#else
    if (cp && nbytes)
	return ((memalign_t) 0);
    else
	return ((memalign_t) 0);
#endif /* !lint */
}

/*
 * On linux, _nss_nis_setnetgrent() calls this function to determine
 * the usable size of the pointer passed, but this is not a portable
 * API, so we cannot use our malloc replacement without providing one.
 * Thanks a lot glibc!
 */
#ifdef __linux__
#define M_U_S_CONST
#else
#define M_U_S_CONST
#endif
size_t malloc_usable_size(M_U_S_CONST void *);
size_t
malloc_usable_size(M_U_S_CONST void *ptr)
{
    const union overhead *op = (const union overhead *)
	(((const char *) ptr) - MEMALIGN(sizeof(*op)));
    if (op->ov_magic == MAGIC)
	    return 1 << (op->ov_index + 3);
    else
	    return 0;
}


#ifndef lint
/*
 * Search ``srchlen'' elements of each free list for a block whose
 * header starts at ``freep''.  If srchlen is -1 search the whole list.
 * Return bucket number, or -1 if not found.
 */
static int
findbucket(union overhead *freep, int srchlen)
{
    union overhead *p;
    size_t i;
    int j;

    for (i = 0; i < NBUCKETS; i++) {
	j = 0;
	for (p = nextf[i]; p && j != srchlen; p = p->ov_next) {
	    if (p == freep)
		return (i);
	    j++;
	}
    }
    return (-1);
}

#endif


#else				/* SYSMALLOC */

/**
 ** ``Protected versions'' of malloc, realloc, calloc, and free
 **
 ** On many systems:
 **
 ** 1. malloc(0) is bad
 ** 2. free(0) is bad
 ** 3. realloc(0, n) is bad
 ** 4. realloc(n, 0) is bad
 **
 ** Also we call our error routine if we run out of memory.
 **/
memalign_t
smalloc(size_t n)
{
    ptr_t   ptr;

    n = n ? n : 1;

#ifdef USE_SBRK
    if (membot == NULL)
	membot = sbrk(0);
#endif /* USE_SBRK */

    if ((ptr = malloc(n)) == NULL)
	out_of_memory();
#ifndef USE_SBRK
    if (memtop < ((char *) ptr) + n)
	memtop = ((char *) ptr) + n;
    if (membot == NULL)
	membot = ptr;
#endif /* !USE_SBRK */
    return ((memalign_t) ptr);
}

memalign_t
srealloc(ptr_t p, size_t n)
{
    ptr_t   ptr;

    n = n ? n : 1;

#ifdef USE_SBRK
    if (membot == NULL)
	membot = sbrk(0);
#endif /* USE_SBRK */

    if ((ptr = (p ? realloc(p, n) : malloc(n))) == NULL)
	out_of_memory();
#ifndef USE_SBRK
    if (memtop < ((char *) ptr) + n)
	memtop = ((char *) ptr) + n;
    if (membot == NULL)
	membot = ptr;
#endif /* !USE_SBRK */
    return ((memalign_t) ptr);
}

memalign_t
scalloc(size_t s, size_t n)
{
    ptr_t   ptr;

    n *= s;
    n = n ? n : 1;

#ifdef USE_SBRK
    if (membot == NULL)
	membot = sbrk(0);
#endif /* USE_SBRK */

    if ((ptr = malloc(n)) == NULL)
	out_of_memory();

    memset (ptr, 0, n);

#ifndef USE_SBRK
    if (memtop < ((char *) ptr) + n)
	memtop = ((char *) ptr) + n;
    if (membot == NULL)
	membot = ptr;
#endif /* !USE_SBRK */

    return ((memalign_t) ptr);
}

void
sfree(ptr_t p)
{
    if (p && !dont_free)
	free(p);
}

#endif /* SYSMALLOC */

/*
 * mstats - print out statistics about malloc
 *
 * Prints two lines of numbers, one showing the length of the free list
 * for each size category, the second showing the number of mallocs -
 * frees for each size category.
 */
/*ARGSUSED*/
void
showall(Char **v, struct command *c)
{
#ifndef SYSMALLOC
    size_t i, j;
    union overhead *p;
    int     totfree = 0, totused = 0;

    xprintf(CGETS(19, 8, "%s current memory allocation:\nfree:\t"), progname);
    for (i = 0; i < NBUCKETS; i++) {
	for (j = 0, p = nextf[i]; p; p = p->ov_next, j++)
	    continue;
	xprintf(" %4zd", j);
	totfree += j * (1 << (i + 3));
    }
    xprintf("\n%s:\t", CGETS(19, 9, "used"));
    for (i = 0; i < NBUCKETS; i++) {
	xprintf(" %4d", nmalloc[i]);
	totused += nmalloc[i] * (1 << (i + 3));
    }
    xprintf(CGETS(19, 10, "\n\tTotal in use: %d, total free: %d\n"),
	    totused, totfree);
    xprintf(CGETS(19, 11,
	    "\tAllocated memory from 0x%lx to 0x%lx.  Real top at 0x%lx\n"),
	    (unsigned long) membot, (unsigned long) memtop,
	    (unsigned long) sbrk(0));
#else /* SYSMALLOC */
#ifndef HAVE_MALLINFO
#ifdef USE_SBRK
    memtop = sbrk(0);
#endif /* USE_SBRK */
    xprintf(CGETS(19, 12, "Allocated memory from 0x%lx to 0x%lx (%ld).\n"),
	    (unsigned long) membot, (unsigned long) memtop, 
	    (unsigned long) (memtop - membot));
#else /* HAVE_MALLINFO */
    struct mallinfo mi;

    mi = mallinfo();
    xprintf(CGETS(19, 13, "%s current memory allocation:\n"), progname);
    xprintf(CGETS(19, 14, "Total space allocated from system: %d\n"), mi.arena);
    xprintf(CGETS(19, 15, "Number of non-inuse chunks: %d\n"), mi.ordblks);
    xprintf(CGETS(19, 16, "Number of mmapped regions: %d\n"), mi.hblks);
    xprintf(CGETS(19, 17, "Total space in mmapped regions: %d\n"), mi.hblkhd);
    xprintf(CGETS(19, 18, "Total allocated space: %d\n"), mi.uordblks);
    xprintf(CGETS(19, 19, "Total non-inuse space: %d\n"), mi.fordblks);
    xprintf(CGETS(19, 20, "Top-most, releasable space: %d\n"), mi.keepcost);
#endif /* HAVE_MALLINFO */
#endif /* SYSMALLOC */
    USE(c);
    USE(v);
}<|MERGE_RESOLUTION|>--- conflicted
+++ resolved
@@ -353,18 +353,9 @@
 
     i *= j;
     cp = xmalloc(i);
-<<<<<<< HEAD
-    /*
-     * DO NOT USE memset(), it will cause gcc-5 to mis-optimize the
-     * malloc+memset sequence into a call to calloc, which will implode
-     * tcsh.  This is really a GCC bug honestly.
-     */
-    bzero(cp, i);
-=======
     /* Stop gcc 5.x from optimizing malloc+memset = calloc */
     k = i;
     memset(cp, 0, k);
->>>>>>> 653fab9e
 
     return ((memalign_t) cp);
 #else
