--- conflicted
+++ resolved
@@ -32,15 +32,9 @@
 #include <openssl/bn.h>
 
 #if (defined(__unix__) || defined(unix)) && !defined(USG) && \
-<<<<<<< HEAD
-	(defined(OpenBSD) || defined(__FreeBSD__) || defined(__DragonFly__))
-#include <sys/param.h>
+        (defined(OpenBSD) || defined(__FreeBSD__) || defined(__DragonFly__))
+# include <sys/param.h>
 # if (OpenBSD >= 200112) || ((__FreeBSD_version >= 470101 && __FreeBSD_version < 500000) || __FreeBSD_version >= 500041) || (__DragonFly_version >= 200500)
-=======
-        (defined(OpenBSD) || defined(__FreeBSD__))
-# include <sys/param.h>
-# if (OpenBSD >= 200112) || ((__FreeBSD_version >= 470101 && __FreeBSD_version < 500000) || __FreeBSD_version >= 500041)
->>>>>>> 9eaaad39
 #  define HAVE_CRYPTODEV
 # endif
 # if (OpenBSD >= 200110)
