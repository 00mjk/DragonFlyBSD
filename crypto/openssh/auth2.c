--- conflicted
+++ resolved
@@ -35,11 +35,6 @@
 #include <string.h>
 #include <unistd.h>
 
-<<<<<<< HEAD
-#include "xmalloc.h"
-#include "canohost.h"
-=======
->>>>>>> 40c002af
 #include "atomicio.h"
 #include "xmalloc.h"
 #include "ssh2.h"
