.\"
.\" Author: Tatu Ylonen <ylo@cs.hut.fi>
.\" Copyright (c) 1995 Tatu Ylonen <ylo@cs.hut.fi>, Espoo, Finland
.\"                    All rights reserved
.\"
.\" As far as I am concerned, the code I have written for this software
.\" can be used freely for any purpose.  Any derived versions of this
.\" software must be clearly marked as such, and if the derived work is
.\" incompatible with the protocol description in the RFC file, it must be
.\" called by a name other than "ssh" or "Secure Shell".
.\"
.\" Copyright (c) 1999,2000 Markus Friedl.  All rights reserved.
.\" Copyright (c) 1999 Aaron Campbell.  All rights reserved.
.\" Copyright (c) 1999 Theo de Raadt.  All rights reserved.
.\"
.\" Redistribution and use in source and binary forms, with or without
.\" modification, are permitted provided that the following conditions
.\" are met:
.\" 1. Redistributions of source code must retain the above copyright
.\"    notice, this list of conditions and the following disclaimer.
.\" 2. Redistributions in binary form must reproduce the above copyright
.\"    notice, this list of conditions and the following disclaimer in the
.\"    documentation and/or other materials provided with the distribution.
.\"
.\" THIS SOFTWARE IS PROVIDED BY THE AUTHOR ``AS IS'' AND ANY EXPRESS OR
.\" IMPLIED WARRANTIES, INCLUDING, BUT NOT LIMITED TO, THE IMPLIED WARRANTIES
.\" OF MERCHANTABILITY AND FITNESS FOR A PARTICULAR PURPOSE ARE DISCLAIMED.
.\" IN NO EVENT SHALL THE AUTHOR BE LIABLE FOR ANY DIRECT, INDIRECT,
.\" INCIDENTAL, SPECIAL, EXEMPLARY, OR CONSEQUENTIAL DAMAGES (INCLUDING, BUT
.\" NOT LIMITED TO, PROCUREMENT OF SUBSTITUTE GOODS OR SERVICES; LOSS OF USE,
.\" DATA, OR PROFITS; OR BUSINESS INTERRUPTION) HOWEVER CAUSED AND ON ANY
.\" THEORY OF LIABILITY, WHETHER IN CONTRACT, STRICT LIABILITY, OR TORT
.\" (INCLUDING NEGLIGENCE OR OTHERWISE) ARISING IN ANY WAY OUT OF THE USE OF
.\" THIS SOFTWARE, EVEN IF ADVISED OF THE POSSIBILITY OF SUCH DAMAGE.
.\"
.\" $OpenBSD: sshd_config.5,v 1.227 2016/07/19 12:59:16 jmc Exp $
.Dd $Mdocdate: July 19 2016 $
.Dt SSHD_CONFIG 5
.Os
.Sh NAME
.Nm sshd_config
.Nd OpenSSH SSH daemon configuration file
.Sh SYNOPSIS
.Nm /etc/ssh/sshd_config
.Sh DESCRIPTION
.Xr sshd 8
reads configuration data from
.Pa /etc/ssh/sshd_config
(or the file specified with
.Fl f
on the command line).
The file contains keyword-argument pairs, one per line.
Lines starting with
.Ql #
and empty lines are interpreted as comments.
Arguments may optionally be enclosed in double quotes
.Pq \&"
in order to represent arguments containing spaces.
.Pp
The possible
keywords and their meanings are as follows (note that
keywords are case-insensitive and arguments are case-sensitive):
.Bl -tag -width Ds
.It Cm AcceptEnv
Specifies what environment variables sent by the client will be copied into
the session's
.Xr environ 7 .
See
.Cm SendEnv
in
.Xr ssh_config 5
for how to configure the client.
The
.Ev TERM
environment variable is always sent whenever the client
requests a pseudo-terminal as it is required by the protocol.
Variables are specified by name, which may contain the wildcard characters
.Ql *
and
.Ql \&? .
Multiple environment variables may be separated by whitespace or spread
across multiple
.Cm AcceptEnv
directives.
Be warned that some environment variables could be used to bypass restricted
user environments.
For this reason, care should be taken in the use of this directive.
The default is not to accept any environment variables.
.It Cm AddressFamily
Specifies which address family should be used by
.Xr sshd 8 .
Valid arguments are
.Dq any ,
.Dq inet
(use IPv4 only), or
.Dq inet6
(use IPv6 only).
The default is
.Dq any .
.It Cm AllowAgentForwarding
Specifies whether
.Xr ssh-agent 1
forwarding is permitted.
The default is
.Dq yes .
Note that disabling agent forwarding does not improve security
unless users are also denied shell access, as they can always install
their own forwarders.
.It Cm AllowGroups
This keyword can be followed by a list of group name patterns, separated
by spaces.
If specified, login is allowed only for users whose primary
group or supplementary group list matches one of the patterns.
Only group names are valid; a numerical group ID is not recognized.
By default, login is allowed for all groups.
The allow/deny directives are processed in the following order:
.Cm DenyUsers ,
.Cm AllowUsers ,
.Cm DenyGroups ,
and finally
.Cm AllowGroups .
.Pp
See PATTERNS in
.Xr ssh_config 5
for more information on patterns.
.It Cm AllowTcpForwarding
Specifies whether TCP forwarding is permitted.
The available options are
.Dq yes
or
.Dq all
to allow TCP forwarding,
.Dq no
to prevent all TCP forwarding,
.Dq local
to allow local (from the perspective of
.Xr ssh 1 )
forwarding only or
.Dq remote
to allow remote forwarding only.
The default is
.Dq yes .
Note that disabling TCP forwarding does not improve security unless
users are also denied shell access, as they can always install their
own forwarders.
.It Cm AllowStreamLocalForwarding
Specifies whether StreamLocal (Unix-domain socket) forwarding is permitted.
The available options are
.Dq yes
or
.Dq all
to allow StreamLocal forwarding,
.Dq no
to prevent all StreamLocal forwarding,
.Dq local
to allow local (from the perspective of
.Xr ssh 1 )
forwarding only or
.Dq remote
to allow remote forwarding only.
The default is
.Dq yes .
Note that disabling StreamLocal forwarding does not improve security unless
users are also denied shell access, as they can always install their
own forwarders.
.It Cm AllowUsers
This keyword can be followed by a list of user name patterns, separated
by spaces.
If specified, login is allowed only for user names that
match one of the patterns.
Only user names are valid; a numerical user ID is not recognized.
By default, login is allowed for all users.
If the pattern takes the form USER@HOST then USER and HOST
are separately checked, restricting logins to particular
users from particular hosts.
HOST criteria may additionally contain addresses to match in CIDR
address/masklen format.
The allow/deny directives are processed in the following order:
.Cm DenyUsers ,
.Cm AllowUsers ,
.Cm DenyGroups ,
and finally
.Cm AllowGroups .
.Pp
See PATTERNS in
.Xr ssh_config 5
for more information on patterns.
.It Cm AuthenticationMethods
Specifies the authentication methods that must be successfully completed
for a user to be granted access.
This option must be followed by one or more comma-separated lists of
authentication method names, or by the single string
.Dq any
to indicate the default behaviour of accepting any single authentication
method.
if the default is overridden, then successful authentication requires
completion of every method in at least one of these lists.
.Pp
For example, an argument of
.Dq publickey,password publickey,keyboard-interactive
would require the user to complete public key authentication, followed by
either password or keyboard interactive authentication.
Only methods that are next in one or more lists are offered at each stage,
so for this example, it would not be possible to attempt password or
keyboard-interactive authentication before public key.
.Pp
For keyboard interactive authentication it is also possible to
restrict authentication to a specific device by appending a
colon followed by the device identifier
.Dq bsdauth ,
.Dq pam ,
or
.Dq skey ,
depending on the server configuration.
For example,
.Dq keyboard-interactive:bsdauth
would restrict keyboard interactive authentication to the
.Dq bsdauth
device.
.Pp
If the
.Dq publickey
method is listed more than once,
.Xr sshd 8
verifies that keys that have been used successfully are not reused for
subsequent authentications.
For example, an
.Cm AuthenticationMethods
of
.Dq publickey,publickey
will require successful authentication using two different public keys.
.Pp
This option will yield a fatal
error if enabled if protocol 1 is also enabled.
Note that each authentication method listed should also be explicitly enabled
in the configuration.
The default
.Dq any
is not to require multiple authentication; successful completion
of a single authentication method is sufficient.
.It Cm AuthorizedKeysCommand
Specifies a program to be used to look up the user's public keys.
The program must be owned by root, not writable by group or others and
specified by an absolute path.
.Pp
Arguments to
.Cm AuthorizedKeysCommand
may be provided using the following tokens, which will be expanded
at runtime: %% is replaced by a literal '%', %u is replaced by the
username being authenticated, %h is replaced by the home directory
of the user being authenticated, %t is replaced with the key type
offered for authentication, %f is replaced with the fingerprint of
the key, and %k is replaced with the key being offered for authentication.
If no arguments are specified then the username of the target user
will be supplied.
.Pp
The program should produce on standard output zero or
more lines of authorized_keys output (see AUTHORIZED_KEYS in
.Xr sshd 8 ) .
If a key supplied by AuthorizedKeysCommand does not successfully authenticate
and authorize the user then public key authentication continues using the usual
.Cm AuthorizedKeysFile
files.
By default, no AuthorizedKeysCommand is run.
.It Cm AuthorizedKeysCommandUser
Specifies the user under whose account the AuthorizedKeysCommand is run.
It is recommended to use a dedicated user that has no other role on the host
than running authorized keys commands.
If
.Cm AuthorizedKeysCommand
is specified but
.Cm AuthorizedKeysCommandUser
is not, then
.Xr sshd 8
will refuse to start.
.It Cm AuthorizedKeysFile
Specifies the file that contains the public keys that can be used
for user authentication.
The format is described in the
AUTHORIZED_KEYS FILE FORMAT
section of
.Xr sshd 8 .
.Cm AuthorizedKeysFile
may contain tokens of the form %T which are substituted during connection
setup.
The following tokens are defined: %% is replaced by a literal '%',
%h is replaced by the home directory of the user being authenticated, and
%u is replaced by the username of that user.
After expansion,
.Cm AuthorizedKeysFile
is taken to be an absolute path or one relative to the user's home
directory.
Multiple files may be listed, separated by whitespace.
Alternately this option may be set to
.Dq none
to skip checking for user keys in files.
The default is
.Dq .ssh/authorized_keys .ssh/authorized_keys2 .
.It Cm AuthorizedPrincipalsCommand
Specifies a program to be used to generate the list of allowed
certificate principals as per
.Cm AuthorizedPrincipalsFile .
The program must be owned by root, not writable by group or others and
specified by an absolute path.
.Pp
Arguments to
.Cm AuthorizedPrincipalsCommand
may be provided using the following tokens, which will be expanded
at runtime: %% is replaced by a literal '%', %u is replaced by the
username being authenticated and %h is replaced by the home directory
of the user being authenticated.
.Pp
The program should produce on standard output zero or
more lines of
.Cm AuthorizedPrincipalsFile
output.
If either
.Cm AuthorizedPrincipalsCommand
or
.Cm AuthorizedPrincipalsFile
is specified, then certificates offered by the client for authentication
must contain a principal that is listed.
By default, no AuthorizedPrincipalsCommand is run.
.It Cm AuthorizedPrincipalsCommandUser
Specifies the user under whose account the AuthorizedPrincipalsCommand is run.
It is recommended to use a dedicated user that has no other role on the host
than running authorized principals commands.
If
.Cm AuthorizedPrincipalsCommand
is specified but
.Cm AuthorizedPrincipalsCommandUser
is not, then
.Xr sshd 8
will refuse to start.
.It Cm AuthorizedPrincipalsFile
Specifies a file that lists principal names that are accepted for
certificate authentication.
When using certificates signed by a key listed in
.Cm TrustedUserCAKeys ,
this file lists names, one of which must appear in the certificate for it
to be accepted for authentication.
Names are listed one per line preceded by key options (as described
in AUTHORIZED_KEYS FILE FORMAT in
.Xr sshd 8 ) .
Empty lines and comments starting with
.Ql #
are ignored.
.Pp
.Cm AuthorizedPrincipalsFile
may contain tokens of the form %T which are substituted during connection
setup.
The following tokens are defined: %% is replaced by a literal '%',
%h is replaced by the home directory of the user being authenticated, and
%u is replaced by the username of that user.
After expansion,
.Cm AuthorizedPrincipalsFile
is taken to be an absolute path or one relative to the user's home
directory.
.Pp
The default is
.Dq none ,
i.e. not to use a principals file \(en in this case, the username
of the user must appear in a certificate's principals list for it to be
accepted.
Note that
.Cm AuthorizedPrincipalsFile
is only used when authentication proceeds using a CA listed in
.Cm TrustedUserCAKeys
and is not consulted for certification authorities trusted via
.Pa ~/.ssh/authorized_keys ,
though the
.Cm principals=
key option offers a similar facility (see
.Xr sshd 8
for details).
.It Cm Banner
The contents of the specified file are sent to the remote user before
authentication is allowed.
If the argument is
.Dq none
then no banner is displayed.
By default, no banner is displayed.
.It Cm ChallengeResponseAuthentication
Specifies whether challenge-response authentication is allowed (e.g. via
PAM or through authentication styles supported in
.Xr login.conf 5 )
The default is
.Dq yes .
.It Cm ChrootDirectory
Specifies the pathname of a directory to
.Xr chroot 2
to after authentication.
At session startup
.Xr sshd 8
checks that all components of the pathname are root-owned directories
which are not writable by any other user or group.
After the chroot,
.Xr sshd 8
changes the working directory to the user's home directory.
.Pp
The pathname may contain the following tokens that are expanded at runtime once
the connecting user has been authenticated: %% is replaced by a literal '%',
%h is replaced by the home directory of the user being authenticated, and
%u is replaced by the username of that user.
.Pp
The
.Cm ChrootDirectory
must contain the necessary files and directories to support the
user's session.
For an interactive session this requires at least a shell, typically
.Xr sh 1 ,
and basic
.Pa /dev
nodes such as
.Xr null 4 ,
.Xr zero 4 ,
.Xr stdin 4 ,
.Xr stdout 4 ,
.Xr stderr 4 ,
and
.Xr tty 4
devices.
For file transfer sessions using
.Dq sftp ,
no additional configuration of the environment is necessary if the
in-process sftp server is used,
though sessions which use logging may require
.Pa /dev/log
inside the chroot directory on some operating systems (see
.Xr sftp-server 8
for details).
.Pp
For safety, it is very important that the directory hierarchy be
prevented from modification by other processes on the system (especially
those outside the jail).
Misconfiguration can lead to unsafe environments which
.Xr sshd 8
cannot detect.
.Pp
The default is
.Dq none ,
indicating not to
.Xr chroot 2 .
.It Cm Ciphers
Specifies the ciphers allowed.
Multiple ciphers must be comma-separated.
If the specified value begins with a
.Sq +
character, then the specified ciphers will be appended to the default set
instead of replacing them.
.Pp
The supported ciphers are:
.Pp
.Bl -item -compact -offset indent
.It
3des-cbc
.It
aes128-cbc
.It
aes192-cbc
.It
aes256-cbc
.It
aes128-ctr
.It
aes192-ctr
.It
aes256-ctr
.It
aes128-gcm@openssh.com
.It
aes256-gcm@openssh.com
.It
arcfour
.It
arcfour128
.It
arcfour256
.It
blowfish-cbc
.It
cast128-cbc
.It
chacha20-poly1305@openssh.com
.El
.Pp
The default is:
.Bd -literal -offset indent
chacha20-poly1305@openssh.com,
aes128-ctr,aes192-ctr,aes256-ctr,
aes128-gcm@openssh.com,aes256-gcm@openssh.com
.Ed
.Pp
The list of available ciphers may also be obtained using the
.Fl Q
option of
.Xr ssh 1
with an argument of
.Dq cipher .
.It Cm ClientAliveCountMax
Sets the number of client alive messages (see below) which may be
sent without
.Xr sshd 8
receiving any messages back from the client.
If this threshold is reached while client alive messages are being sent,
sshd will disconnect the client, terminating the session.
It is important to note that the use of client alive messages is very
different from
.Cm TCPKeepAlive
(below).
The client alive messages are sent through the encrypted channel
and therefore will not be spoofable.
The TCP keepalive option enabled by
.Cm TCPKeepAlive
is spoofable.
The client alive mechanism is valuable when the client or
server depend on knowing when a connection has become inactive.
.Pp
The default value is 3.
If
.Cm ClientAliveInterval
(see below) is set to 15, and
.Cm ClientAliveCountMax
is left at the default, unresponsive SSH clients
will be disconnected after approximately 45 seconds.
.It Cm ClientAliveInterval
Sets a timeout interval in seconds after which if no data has been received
from the client,
.Xr sshd 8
will send a message through the encrypted
channel to request a response from the client.
The default
is 0, indicating that these messages will not be sent to the client.
.It Cm Compression
Specifies whether compression is allowed, or delayed until
the user has authenticated successfully.
The argument must be
.Dq yes ,
.Dq delayed ,
or
.Dq no .
The default is
.Dq delayed .
.It Cm DenyGroups
This keyword can be followed by a list of group name patterns, separated
by spaces.
Login is disallowed for users whose primary group or supplementary
group list matches one of the patterns.
Only group names are valid; a numerical group ID is not recognized.
By default, login is allowed for all groups.
The allow/deny directives are processed in the following order:
.Cm DenyUsers ,
.Cm AllowUsers ,
.Cm DenyGroups ,
and finally
.Cm AllowGroups .
.Pp
See PATTERNS in
.Xr ssh_config 5
for more information on patterns.
.It Cm DenyUsers
This keyword can be followed by a list of user name patterns, separated
by spaces.
Login is disallowed for user names that match one of the patterns.
Only user names are valid; a numerical user ID is not recognized.
By default, login is allowed for all users.
If the pattern takes the form USER@HOST then USER and HOST
are separately checked, restricting logins to particular
users from particular hosts.
HOST criteria may additionally contain addresses to match in CIDR
address/masklen format.
The allow/deny directives are processed in the following order:
.Cm DenyUsers ,
.Cm AllowUsers ,
.Cm DenyGroups ,
and finally
.Cm AllowGroups .
.Pp
See PATTERNS in
.Xr ssh_config 5
for more information on patterns.
.It Cm FingerprintHash
Specifies the hash algorithm used when logging key fingerprints.
Valid options are:
.Dq md5
and
.Dq sha256 .
The default is
.Dq sha256 .
.It Cm ForceCommand
Forces the execution of the command specified by
.Cm ForceCommand ,
ignoring any command supplied by the client and
.Pa ~/.ssh/rc
if present.
The command is invoked by using the user's login shell with the -c option.
This applies to shell, command, or subsystem execution.
It is most useful inside a
.Cm Match
block.
The command originally supplied by the client is available in the
.Ev SSH_ORIGINAL_COMMAND
environment variable.
Specifying a command of
.Dq internal-sftp
will force the use of an in-process sftp server that requires no support
files when used with
.Cm ChrootDirectory .
The default is
.Dq none .
.It Cm GatewayPorts
Specifies whether remote hosts are allowed to connect to ports
forwarded for the client.
By default,
.Xr sshd 8
binds remote port forwardings to the loopback address.
This prevents other remote hosts from connecting to forwarded ports.
.Cm GatewayPorts
can be used to specify that sshd
should allow remote port forwardings to bind to non-loopback addresses, thus
allowing other hosts to connect.
The argument may be
.Dq no
to force remote port forwardings to be available to the local host only,
.Dq yes
to force remote port forwardings to bind to the wildcard address, or
.Dq clientspecified
to allow the client to select the address to which the forwarding is bound.
The default is
.Dq no .
.It Cm GSSAPIAuthentication
Specifies whether user authentication based on GSSAPI is allowed.
The default is
.Dq no .
.It Cm GSSAPICleanupCredentials
Specifies whether to automatically destroy the user's credentials cache
on logout.
The default is
.Dq yes .
.It Cm GSSAPIStrictAcceptorCheck
Determines whether to be strict about the identity of the GSSAPI acceptor
a client authenticates against.
If set to
.Dq yes
then the client must authenticate against the
.Pa host
service on the current hostname.
If set to
.Dq no
then the client may authenticate against any service key stored in the
machine's default store.
This facility is provided to assist with operation on multi homed machines.
The default is
.Dq yes .
.It Cm HostbasedAcceptedKeyTypes
Specifies the key types that will be accepted for hostbased authentication
as a comma-separated pattern list.
Alternately if the specified value begins with a
.Sq +
character, then the specified key types will be appended to the default set
instead of replacing them.
The default for this option is:
.Bd -literal -offset 3n
ecdsa-sha2-nistp256-cert-v01@openssh.com,
ecdsa-sha2-nistp384-cert-v01@openssh.com,
ecdsa-sha2-nistp521-cert-v01@openssh.com,
ssh-ed25519-cert-v01@openssh.com,
ssh-rsa-cert-v01@openssh.com,
ecdsa-sha2-nistp256,ecdsa-sha2-nistp384,ecdsa-sha2-nistp521,
ssh-ed25519,ssh-rsa
.Ed
.Pp
The
.Fl Q
option of
.Xr ssh 1
may be used to list supported key types.
.It Cm HostbasedAuthentication
Specifies whether rhosts or /etc/hosts.equiv authentication together
with successful public key client host authentication is allowed
(host-based authentication).
The default is
.Dq no .
.It Cm HostbasedUsesNameFromPacketOnly
Specifies whether or not the server will attempt to perform a reverse
name lookup when matching the name in the
.Pa ~/.shosts ,
.Pa ~/.rhosts ,
and
.Pa /etc/hosts.equiv
files during
.Cm HostbasedAuthentication .
A setting of
.Dq yes
means that
.Xr sshd 8
uses the name supplied by the client rather than
attempting to resolve the name from the TCP connection itself.
The default is
.Dq no .
.It Cm HostCertificate
Specifies a file containing a public host certificate.
The certificate's public key must match a private host key already specified
by
.Cm HostKey .
The default behaviour of
.Xr sshd 8
is not to load any certificates.
.It Cm HostKey
Specifies a file containing a private host key
used by SSH.
The default is
.Pa /etc/ssh/ssh_host_key
for protocol version 1, and
.Pa /etc/ssh/ssh_host_dsa_key ,
.Pa /etc/ssh/ssh_host_ecdsa_key ,
.Pa /etc/ssh/ssh_host_ed25519_key
and
.Pa /etc/ssh/ssh_host_rsa_key
for protocol version 2.
.Pp
Note that
.Xr sshd 8
will refuse to use a file if it is group/world-accessible
and that the
.Cm HostKeyAlgorithms
option restricts which of the keys are actually used by
.Xr sshd 8 .
.Pp
It is possible to have multiple host key files.
.Dq rsa1
keys are used for version 1 and
.Dq dsa ,
.Dq ecdsa ,
.Dq ed25519
or
.Dq rsa
are used for version 2 of the SSH protocol.
It is also possible to specify public host key files instead.
In this case operations on the private key will be delegated
to an
.Xr ssh-agent 1 .
.It Cm HostKeyAgent
Identifies the UNIX-domain socket used to communicate
with an agent that has access to the private host keys.
If the string
.Dq SSH_AUTH_SOCK
is specified, the location of the socket will be read from the
.Ev SSH_AUTH_SOCK
environment variable.
.It Cm HostKeyAlgorithms
Specifies the host key algorithms
that the server offers.
The default for this option is:
.Bd -literal -offset 3n
ecdsa-sha2-nistp256-cert-v01@openssh.com,
ecdsa-sha2-nistp384-cert-v01@openssh.com,
ecdsa-sha2-nistp521-cert-v01@openssh.com,
ssh-ed25519-cert-v01@openssh.com,
ssh-rsa-cert-v01@openssh.com,
ecdsa-sha2-nistp256,ecdsa-sha2-nistp384,ecdsa-sha2-nistp521,
ssh-ed25519,ssh-rsa
.Ed
.Pp
The list of available key types may also be obtained using the
.Fl Q
option of
.Xr ssh 1
with an argument of
.Dq key .
.It Cm IgnoreRhosts
Specifies that
.Pa .rhosts
and
.Pa .shosts
files will not be used in
.Cm RhostsRSAAuthentication
or
.Cm HostbasedAuthentication .
.Pp
.Pa /etc/hosts.equiv
and
.Pa /etc/ssh/shosts.equiv
are still used.
The default is
.Dq yes .
.It Cm IgnoreUserKnownHosts
Specifies whether
.Xr sshd 8
should ignore the user's
.Pa ~/.ssh/known_hosts
during
.Cm RhostsRSAAuthentication
or
.Cm HostbasedAuthentication .
The default is
.Dq no .
.It Cm IPQoS
Specifies the IPv4 type-of-service or DSCP class for the connection.
Accepted values are
.Dq af11 ,
.Dq af12 ,
.Dq af13 ,
.Dq af21 ,
.Dq af22 ,
.Dq af23 ,
.Dq af31 ,
.Dq af32 ,
.Dq af33 ,
.Dq af41 ,
.Dq af42 ,
.Dq af43 ,
.Dq cs0 ,
.Dq cs1 ,
.Dq cs2 ,
.Dq cs3 ,
.Dq cs4 ,
.Dq cs5 ,
.Dq cs6 ,
.Dq cs7 ,
.Dq ef ,
.Dq lowdelay ,
.Dq throughput ,
.Dq reliability ,
or a numeric value.
This option may take one or two arguments, separated by whitespace.
If one argument is specified, it is used as the packet class unconditionally.
If two values are specified, the first is automatically selected for
interactive sessions and the second for non-interactive sessions.
The default is
.Dq lowdelay
for interactive sessions and
.Dq throughput
for non-interactive sessions.
.It Cm KbdInteractiveAuthentication
Specifies whether to allow keyboard-interactive authentication.
The argument to this keyword must be
.Dq yes
or
.Dq no .
The default is to use whatever value
.Cm ChallengeResponseAuthentication
is set to
(by default
.Dq yes ) .
.It Cm KerberosAuthentication
Specifies whether the password provided by the user for
.Cm PasswordAuthentication
will be validated through the Kerberos KDC.
To use this option, the server needs a
Kerberos servtab which allows the verification of the KDC's identity.
The default is
.Dq no .
.It Cm KerberosGetAFSToken
If AFS is active and the user has a Kerberos 5 TGT, attempt to acquire
an AFS token before accessing the user's home directory.
The default is
.Dq no .
.It Cm KerberosOrLocalPasswd
If password authentication through Kerberos fails then
the password will be validated via any additional local mechanism
such as
.Pa /etc/passwd .
The default is
.Dq yes .
.It Cm KerberosTicketCleanup
Specifies whether to automatically destroy the user's ticket cache
file on logout.
The default is
.Dq yes .
.It Cm KexAlgorithms
Specifies the available KEX (Key Exchange) algorithms.
Multiple algorithms must be comma-separated.
Alternately if the specified value begins with a
.Sq +
character, then the specified methods will be appended to the default set
instead of replacing them.
The supported algorithms are:
.Pp
.Bl -item -compact -offset indent
.It
curve25519-sha256@libssh.org
.It
diffie-hellman-group1-sha1
.It
diffie-hellman-group14-sha1
.It
diffie-hellman-group-exchange-sha1
.It
diffie-hellman-group-exchange-sha256
.It
ecdh-sha2-nistp256
.It
ecdh-sha2-nistp384
.It
ecdh-sha2-nistp521
.El
.Pp
The default is:
.Bd -literal -offset indent
curve25519-sha256@libssh.org,
ecdh-sha2-nistp256,ecdh-sha2-nistp384,ecdh-sha2-nistp521,
diffie-hellman-group-exchange-sha256,
diffie-hellman-group14-sha1
.Ed
.Pp
The list of available key exchange algorithms may also be obtained using the
.Fl Q
option of
.Xr ssh 1
with an argument of
.Dq kex .
.It Cm KeyRegenerationInterval
In protocol version 1, the ephemeral server key is automatically regenerated
after this many seconds (if it has been used).
The purpose of regeneration is to prevent
decrypting captured sessions by later breaking into the machine and
stealing the keys.
The key is never stored anywhere.
If the value is 0, the key is never regenerated.
The default is 3600 (seconds).
.It Cm ListenAddress
Specifies the local addresses
.Xr sshd 8
should listen on.
The following forms may be used:
.Pp
.Bl -item -offset indent -compact
.It
.Cm ListenAddress
.Sm off
.Ar host | Ar IPv4_addr | Ar IPv6_addr
.Sm on
.It
.Cm ListenAddress
.Sm off
.Ar host | Ar IPv4_addr : Ar port
.Sm on
.It
.Cm ListenAddress
.Sm off
.Oo
.Ar host | Ar IPv6_addr Oc : Ar port
.Sm on
.El
.Pp
If
.Ar port
is not specified,
sshd will listen on the address and all
.Cm Port
options specified.
The default is to listen on all local addresses.
Multiple
.Cm ListenAddress
options are permitted.
.It Cm LoginGraceTime
The server disconnects after this time if the user has not
successfully logged in.
If the value is 0, there is no time limit.
The default is 120 seconds.
.It Cm LogLevel
Gives the verbosity level that is used when logging messages from
.Xr sshd 8 .
The possible values are:
QUIET, FATAL, ERROR, INFO, VERBOSE, DEBUG, DEBUG1, DEBUG2, and DEBUG3.
The default is INFO.
DEBUG and DEBUG1 are equivalent.
DEBUG2 and DEBUG3 each specify higher levels of debugging output.
Logging with a DEBUG level violates the privacy of users and is not recommended.
.It Cm MACs
Specifies the available MAC (message authentication code) algorithms.
The MAC algorithm is used for data integrity protection.
Multiple algorithms must be comma-separated.
If the specified value begins with a
.Sq +
character, then the specified algorithms will be appended to the default set
instead of replacing them.
.Pp
The algorithms that contain
.Dq -etm
calculate the MAC after encryption (encrypt-then-mac).
These are considered safer and their use recommended.
The supported MACs are:
.Pp
.Bl -item -compact -offset indent
.It
hmac-md5
.It
hmac-md5-96
.It
hmac-ripemd160
.It
hmac-sha1
.It
hmac-sha1-96
.It
hmac-sha2-256
.It
hmac-sha2-512
.It
umac-64@openssh.com
.It
umac-128@openssh.com
.It
hmac-md5-etm@openssh.com
.It
hmac-md5-96-etm@openssh.com
.It
hmac-ripemd160-etm@openssh.com
.It
hmac-sha1-etm@openssh.com
.It
hmac-sha1-96-etm@openssh.com
.It
hmac-sha2-256-etm@openssh.com
.It
hmac-sha2-512-etm@openssh.com
.It
umac-64-etm@openssh.com
.It
umac-128-etm@openssh.com
.El
.Pp
The default is:
.Bd -literal -offset indent
umac-64-etm@openssh.com,umac-128-etm@openssh.com,
hmac-sha2-256-etm@openssh.com,hmac-sha2-512-etm@openssh.com,
hmac-sha1-etm@openssh.com,
umac-64@openssh.com,umac-128@openssh.com,
hmac-sha2-256,hmac-sha2-512,hmac-sha1
.Ed
.Pp
The list of available MAC algorithms may also be obtained using the
.Fl Q
option of
.Xr ssh 1
with an argument of
.Dq mac .
.It Cm Match
Introduces a conditional block.
If all of the criteria on the
.Cm Match
line are satisfied, the keywords on the following lines override those
set in the global section of the config file, until either another
.Cm Match
line or the end of the file.
If a keyword appears in multiple
.Cm Match
blocks that are satisfied, only the first instance of the keyword is
applied.
.Pp
The arguments to
.Cm Match
are one or more criteria-pattern pairs or the single token
.Cm All
which matches all criteria.
The available criteria are
.Cm User ,
.Cm Group ,
.Cm Host ,
.Cm LocalAddress ,
.Cm LocalPort ,
and
.Cm Address .
The match patterns may consist of single entries or comma-separated
lists and may use the wildcard and negation operators described in the
PATTERNS section of
.Xr ssh_config 5 .
.Pp
The patterns in an
.Cm Address
criteria may additionally contain addresses to match in CIDR
address/masklen format, e.g.\&
.Dq 192.0.2.0/24
or
.Dq 3ffe:ffff::/32 .
Note that the mask length provided must be consistent with the address -
it is an error to specify a mask length that is too long for the address
or one with bits set in this host portion of the address.
For example,
.Dq 192.0.2.0/33
and
.Dq 192.0.2.0/8
respectively.
.Pp
Only a subset of keywords may be used on the lines following a
.Cm Match
keyword.
Available keywords are
.Cm AcceptEnv ,
.Cm AllowAgentForwarding ,
.Cm AllowGroups ,
.Cm AllowStreamLocalForwarding ,
.Cm AllowTcpForwarding ,
.Cm AllowUsers ,
.Cm AuthenticationMethods ,
.Cm AuthorizedKeysCommand ,
.Cm AuthorizedKeysCommandUser ,
.Cm AuthorizedKeysFile ,
.Cm AuthorizedPrincipalsCommand ,
.Cm AuthorizedPrincipalsCommandUser ,
.Cm AuthorizedPrincipalsFile ,
.Cm Banner ,
.Cm ChrootDirectory ,
.Cm DenyGroups ,
.Cm DenyUsers ,
.Cm ForceCommand ,
.Cm GatewayPorts ,
.Cm GSSAPIAuthentication ,
.Cm HostbasedAcceptedKeyTypes ,
.Cm HostbasedAuthentication ,
.Cm HostbasedUsesNameFromPacketOnly ,
.Cm IPQoS ,
.Cm KbdInteractiveAuthentication ,
.Cm KerberosAuthentication ,
.Cm MaxAuthTries ,
.Cm MaxSessions ,
.Cm PasswordAuthentication ,
.Cm PermitEmptyPasswords ,
.Cm PermitOpen ,
.Cm PermitRootLogin ,
.Cm PermitTTY ,
.Cm PermitTunnel ,
.Cm PermitUserRC ,
.Cm PubkeyAcceptedKeyTypes ,
.Cm PubkeyAuthentication ,
.Cm RekeyLimit ,
.Cm RevokedKeys ,
.Cm RhostsRSAAuthentication ,
.Cm RSAAuthentication ,
.Cm StreamLocalBindMask ,
.Cm StreamLocalBindUnlink ,
.Cm TrustedUserCAKeys ,
.Cm X11DisplayOffset ,
.Cm X11Forwarding
and
.Cm X11UseLocalHost .
.It Cm MaxAuthTries
Specifies the maximum number of authentication attempts permitted per
connection.
Once the number of failures reaches half this value,
additional failures are logged.
The default is 6.
.It Cm MaxSessions
Specifies the maximum number of open shell, login or subsystem (e.g. sftp)
sessions permitted per network connection.
Multiple sessions may be established by clients that support connection
multiplexing.
Setting
.Cm MaxSessions
to 1 will effectively disable session multiplexing, whereas setting it to 0
will prevent all shell, login and subsystem sessions while still permitting
forwarding.
The default is 10.
.It Cm MaxStartups
Specifies the maximum number of concurrent unauthenticated connections to the
SSH daemon.
Additional connections will be dropped until authentication succeeds or the
.Cm LoginGraceTime
expires for a connection.
The default is 10:30:100.
.Pp
Alternatively, random early drop can be enabled by specifying
the three colon separated values
.Dq start:rate:full
(e.g. "10:30:60").
.Xr sshd 8
will refuse connection attempts with a probability of
.Dq rate/100
(30%)
if there are currently
.Dq start
(10)
unauthenticated connections.
The probability increases linearly and all connection attempts
are refused if the number of unauthenticated connections reaches
.Dq full
(60).
.It Cm PasswordAuthentication
Specifies whether password authentication is allowed.
The default is
.Dq yes .
Note that if
.Cm ChallengeResponseAuthentication
is
.Dq yes ,
.Cm UsePAM
is
.Dq yes ,
and the PAM authentication policy for
.Nm sshd
includes
.Xr pam_unix 8 ,
password authentication will be allowed through the challenge-response
mechanism regardless of the value of
.Cm PasswordAuthentication .
.It Cm PermitEmptyPasswords
When password authentication is allowed, it specifies whether the
server allows login to accounts with empty password strings.
The default is
.Dq no .
.It Cm PermitOpen
Specifies the destinations to which TCP port forwarding is permitted.
The forwarding specification must be one of the following forms:
.Pp
.Bl -item -offset indent -compact
.It
.Cm PermitOpen
.Sm off
.Ar host : port
.Sm on
.It
.Cm PermitOpen
.Sm off
.Ar IPv4_addr : port
.Sm on
.It
.Cm PermitOpen
.Sm off
.Ar \&[ IPv6_addr \&] : port
.Sm on
.El
.Pp
Multiple forwards may be specified by separating them with whitespace.
An argument of
.Dq any
can be used to remove all restrictions and permit any forwarding requests.
An argument of
.Dq none
can be used to prohibit all forwarding requests.
The wildcard
.Dq *
can be used for host or port to allow all hosts or ports, respectively.
By default all port forwarding requests are permitted.
.It Cm PermitRootLogin
Specifies whether root can log in using
.Xr ssh 1 .
The argument must be
.Dq yes ,
.Dq prohibit-password ,
.Dq without-password ,
.Dq forced-commands-only ,
or
.Dq no .
The default is
<<<<<<< HEAD
.Dq no .
Note that if
.Cm ChallengeResponseAuthentication
is
.Dq yes ,
the root user may be allowed in with its password even if
.Cm PermitRootLogin is set to
.Dq without-password .
=======
.Dq prohibit-password .
>>>>>>> e9778795
.Pp
If this option is set to
.Dq prohibit-password
or
.Dq without-password ,
password and keyboard-interactive authentication are disabled for root.
.Pp
If this option is set to
.Dq forced-commands-only ,
root login with public key authentication will be allowed,
but only if the
.Ar command
option has been specified
(which may be useful for taking remote backups even if root login is
normally not allowed).
All other authentication methods are disabled for root.
.Pp
If this option is set to
.Dq no ,
root is not allowed to log in.
.It Cm PermitTunnel
Specifies whether
.Xr tun 4
device forwarding is allowed.
The argument must be
.Dq yes ,
.Dq point-to-point
(layer 3),
.Dq ethernet
(layer 2), or
.Dq no .
Specifying
.Dq yes
permits both
.Dq point-to-point
and
.Dq ethernet .
The default is
.Dq no .
.Pp
Independent of this setting, the permissions of the selected
.Xr tun 4
device must allow access to the user.
.It Cm PermitTTY
Specifies whether
.Xr pty 4
allocation is permitted.
The default is
.Dq yes .
.It Cm PermitUserEnvironment
Specifies whether
.Pa ~/.ssh/environment
and
.Cm environment=
options in
.Pa ~/.ssh/authorized_keys
are processed by
.Xr sshd 8 .
The default is
.Dq no .
Enabling environment processing may enable users to bypass access
restrictions in some configurations using mechanisms such as
.Ev LD_PRELOAD .
.It Cm PermitUserRC
Specifies whether any
.Pa ~/.ssh/rc
file is executed.
The default is
.Dq yes .
.It Cm PidFile
Specifies the file that contains the process ID of the
SSH daemon, or
.Dq none
to not write one.
The default is
.Pa /var/run/sshd.pid .
.It Cm Port
Specifies the port number that
.Xr sshd 8
listens on.
The default is 22.
Multiple options of this type are permitted.
See also
.Cm ListenAddress .
.It Cm PrintLastLog
Specifies whether
.Xr sshd 8
should print the date and time of the last user login when a user logs
in interactively.
The default is
.Dq yes .
.It Cm PrintMotd
Specifies whether
.Xr sshd 8
should print
.Pa /etc/motd
when a user logs in interactively.
(On some systems it is also printed by the shell,
.Pa /etc/profile ,
or equivalent.)
The default is
.Dq yes .
.It Cm Protocol
Specifies the protocol versions
.Xr sshd 8
supports.
The possible values are
.Sq 1
and
.Sq 2 .
Multiple versions must be comma-separated.
The default is
.Sq 2 .
Protocol 1 suffers from a number of cryptographic weaknesses and should
not be used.
It is only offered to support legacy devices.
.Pp
Note that the order of the protocol list does not indicate preference,
because the client selects among multiple protocol versions offered
by the server.
Specifying
.Dq 2,1
is identical to
.Dq 1,2 .
.It Cm PubkeyAcceptedKeyTypes
Specifies the key types that will be accepted for public key authentication
as a comma-separated pattern list.
Alternately if the specified value begins with a
.Sq +
character, then the specified key types will be appended to the default set
instead of replacing them.
The default for this option is:
.Bd -literal -offset 3n
ecdsa-sha2-nistp256-cert-v01@openssh.com,
ecdsa-sha2-nistp384-cert-v01@openssh.com,
ecdsa-sha2-nistp521-cert-v01@openssh.com,
ssh-ed25519-cert-v01@openssh.com,
ssh-rsa-cert-v01@openssh.com,
ecdsa-sha2-nistp256,ecdsa-sha2-nistp384,ecdsa-sha2-nistp521,
ssh-ed25519,ssh-rsa
.Ed
.Pp
The
.Fl Q
option of
.Xr ssh 1
may be used to list supported key types.
.It Cm PubkeyAuthentication
Specifies whether public key authentication is allowed.
The default is
.Dq yes .
.It Cm RekeyLimit
Specifies the maximum amount of data that may be transmitted before the
session key is renegotiated, optionally followed a maximum amount of
time that may pass before the session key is renegotiated.
The first argument is specified in bytes and may have a suffix of
.Sq K ,
.Sq M ,
or
.Sq G
to indicate Kilobytes, Megabytes, or Gigabytes, respectively.
The default is between
.Sq 1G
and
.Sq 4G ,
depending on the cipher.
The optional second value is specified in seconds and may use any of the
units documented in the
.Sx TIME FORMATS
section.
The default value for
.Cm RekeyLimit
is
.Dq default none ,
which means that rekeying is performed after the cipher's default amount
of data has been sent or received and no time based rekeying is done.
.It Cm RevokedKeys
Specifies revoked public keys file, or
.Dq none
to not use one.
Keys listed in this file will be refused for public key authentication.
Note that if this file is not readable, then public key authentication will
be refused for all users.
Keys may be specified as a text file, listing one public key per line, or as
an OpenSSH Key Revocation List (KRL) as generated by
.Xr ssh-keygen 1 .
For more information on KRLs, see the KEY REVOCATION LISTS section in
.Xr ssh-keygen 1 .
.It Cm RhostsRSAAuthentication
Specifies whether rhosts or
.Pa /etc/hosts.equiv
authentication together
with successful RSA host authentication is allowed.
The default is
.Dq no .
This option applies to protocol version 1 only.
.It Cm RSAAuthentication
Specifies whether pure RSA authentication is allowed.
The default is
.Dq yes .
This option applies to protocol version 1 only.
.It Cm ServerKeyBits
Defines the number of bits in the ephemeral protocol version 1 server key.
The default and minimum value is 1024.
.It Cm StreamLocalBindMask
Sets the octal file creation mode mask
.Pq umask
used when creating a Unix-domain socket file for local or remote
port forwarding.
This option is only used for port forwarding to a Unix-domain socket file.
.Pp
The default value is 0177, which creates a Unix-domain socket file that is
readable and writable only by the owner.
Note that not all operating systems honor the file mode on Unix-domain
socket files.
.It Cm StreamLocalBindUnlink
Specifies whether to remove an existing Unix-domain socket file for local
or remote port forwarding before creating a new one.
If the socket file already exists and
.Cm StreamLocalBindUnlink
is not enabled,
.Nm sshd
will be unable to forward the port to the Unix-domain socket file.
This option is only used for port forwarding to a Unix-domain socket file.
.Pp
The argument must be
.Dq yes
or
.Dq no .
The default is
.Dq no .
.It Cm StrictModes
Specifies whether
.Xr sshd 8
should check file modes and ownership of the
user's files and home directory before accepting login.
This is normally desirable because novices sometimes accidentally leave their
directory or files world-writable.
The default is
.Dq yes .
Note that this does not apply to
.Cm ChrootDirectory ,
whose permissions and ownership are checked unconditionally.
.It Cm Subsystem
Configures an external subsystem (e.g. file transfer daemon).
Arguments should be a subsystem name and a command (with optional arguments)
to execute upon subsystem request.
.Pp
The command
.Xr sftp-server 8
implements the
.Dq sftp
file transfer subsystem.
.Pp
Alternately the name
.Dq internal-sftp
implements an in-process
.Dq sftp
server.
This may simplify configurations using
.Cm ChrootDirectory
to force a different filesystem root on clients.
.Pp
By default no subsystems are defined.
.It Cm SyslogFacility
Gives the facility code that is used when logging messages from
.Xr sshd 8 .
The possible values are: DAEMON, USER, AUTH, LOCAL0, LOCAL1, LOCAL2,
LOCAL3, LOCAL4, LOCAL5, LOCAL6, LOCAL7.
The default is AUTH.
.It Cm TCPKeepAlive
Specifies whether the system should send TCP keepalive messages to the
other side.
If they are sent, death of the connection or crash of one
of the machines will be properly noticed.
However, this means that
connections will die if the route is down temporarily, and some people
find it annoying.
On the other hand, if TCP keepalives are not sent,
sessions may hang indefinitely on the server, leaving
.Dq ghost
users and consuming server resources.
.Pp
The default is
.Dq yes
(to send TCP keepalive messages), and the server will notice
if the network goes down or the client host crashes.
This avoids infinitely hanging sessions.
.Pp
To disable TCP keepalive messages, the value should be set to
.Dq no .
.It Cm TrustedUserCAKeys
Specifies a file containing public keys of certificate authorities that are
trusted to sign user certificates for authentication, or
.Dq none
to not use one.
Keys are listed one per line; empty lines and comments starting with
.Ql #
are allowed.
If a certificate is presented for authentication and has its signing CA key
listed in this file, then it may be used for authentication for any user
listed in the certificate's principals list.
Note that certificates that lack a list of principals will not be permitted
for authentication using
.Cm TrustedUserCAKeys .
For more details on certificates, see the CERTIFICATES section in
.Xr ssh-keygen 1 .
.It Cm UseDNS
Specifies whether
.Xr sshd 8
should look up the remote host name, and to check that
the resolved host name for the remote IP address maps back to the
very same IP address.
.Pp
If this option is set to
.Dq no
(the default) then only addresses and not host names may be used in
.Pa ~/.ssh/authorized_keys
.Cm from
and
.Nm
.Cm Match
.Cm Host
directives.
.It Cm UseLogin
Specifies whether
.Xr login 1
is used for interactive login sessions.
The default is
.Dq no .
Note that
.Xr login 1
is never used for remote command execution.
Note also, that if this is enabled,
.Cm X11Forwarding
will be disabled because
.Xr login 1
does not know how to handle
.Xr xauth 1
cookies.
If
.Cm UsePrivilegeSeparation
is specified, it will be disabled after authentication.
.It Cm UsePAM
Enables the Pluggable Authentication Module interface.
If set to
.Dq yes
this will enable PAM authentication using
.Cm ChallengeResponseAuthentication
and
.Cm PasswordAuthentication
in addition to PAM account and session module processing for all
authentication types.
.Pp
Because PAM challenge-response authentication usually serves an equivalent
role to password authentication, you should disable either
.Cm PasswordAuthentication
or
.Cm ChallengeResponseAuthentication.
.Pp
If
.Cm UsePAM
is enabled, you will not be able to run
.Xr sshd 8
as a non-root user.
The default is
.Dq no .
.It Cm UsePrivilegeSeparation
Specifies whether
.Xr sshd 8
separates privileges by creating an unprivileged child process
to deal with incoming network traffic.
After successful authentication, another process will be created that has
the privilege of the authenticated user.
The goal of privilege separation is to prevent privilege
escalation by containing any corruption within the unprivileged processes.
The argument must be
.Dq yes ,
.Dq no ,
or
.Dq sandbox .
If
.Cm UsePrivilegeSeparation
is set to
.Dq sandbox
then the pre-authentication unprivileged process is subject to additional
restrictions.
The default is
.Dq sandbox .
.It Cm VersionAddendum
Optionally specifies additional text to append to the SSH protocol banner
sent by the server upon connection.
The default is
.Dq none .
.It Cm X11DisplayOffset
Specifies the first display number available for
.Xr sshd 8 Ns 's
X11 forwarding.
This prevents sshd from interfering with real X11 servers.
The default is 10.
.It Cm X11Forwarding
Specifies whether X11 forwarding is permitted.
The argument must be
.Dq yes
or
.Dq no .
The default is
.Dq no .
.Pp
When X11 forwarding is enabled, there may be additional exposure to
the server and to client displays if the
.Xr sshd 8
proxy display is configured to listen on the wildcard address (see
.Cm X11UseLocalhost
below), though this is not the default.
Additionally, the authentication spoofing and authentication data
verification and substitution occur on the client side.
The security risk of using X11 forwarding is that the client's X11
display server may be exposed to attack when the SSH client requests
forwarding (see the warnings for
.Cm ForwardX11
in
.Xr ssh_config 5 ) .
A system administrator may have a stance in which they want to
protect clients that may expose themselves to attack by unwittingly
requesting X11 forwarding, which can warrant a
.Dq no
setting.
.Pp
Note that disabling X11 forwarding does not prevent users from
forwarding X11 traffic, as users can always install their own forwarders.
X11 forwarding is automatically disabled if
.Cm UseLogin
is enabled.
.It Cm X11UseLocalhost
Specifies whether
.Xr sshd 8
should bind the X11 forwarding server to the loopback address or to
the wildcard address.
By default,
sshd binds the forwarding server to the loopback address and sets the
hostname part of the
.Ev DISPLAY
environment variable to
.Dq localhost .
This prevents remote hosts from connecting to the proxy display.
However, some older X11 clients may not function with this
configuration.
.Cm X11UseLocalhost
may be set to
.Dq no
to specify that the forwarding server should be bound to the wildcard
address.
The argument must be
.Dq yes
or
.Dq no .
The default is
.Dq yes .
.It Cm XAuthLocation
Specifies the full pathname of the
.Xr xauth 1
program, or
.Dq none
to not use one.
The default is
.Pa /usr/X11R6/bin/xauth .
.El
.Sh TIME FORMATS
.Xr sshd 8
command-line arguments and configuration file options that specify time
may be expressed using a sequence of the form:
.Sm off
.Ar time Op Ar qualifier ,
.Sm on
where
.Ar time
is a positive integer value and
.Ar qualifier
is one of the following:
.Pp
.Bl -tag -width Ds -compact -offset indent
.It Aq Cm none
seconds
.It Cm s | Cm S
seconds
.It Cm m | Cm M
minutes
.It Cm h | Cm H
hours
.It Cm d | Cm D
days
.It Cm w | Cm W
weeks
.El
.Pp
Each member of the sequence is added together to calculate
the total time value.
.Pp
Time format examples:
.Pp
.Bl -tag -width Ds -compact -offset indent
.It 600
600 seconds (10 minutes)
.It 10m
10 minutes
.It 1h30m
1 hour 30 minutes (90 minutes)
.El
.Sh FILES
.Bl -tag -width Ds
.It Pa /etc/ssh/sshd_config
Contains configuration data for
.Xr sshd 8 .
This file should be writable by root only, but it is recommended
(though not necessary) that it be world-readable.
.El
.Sh SEE ALSO
.Xr sshd 8
.Sh AUTHORS
OpenSSH is a derivative of the original and free
ssh 1.2.12 release by Tatu Ylonen.
Aaron Campbell, Bob Beck, Markus Friedl, Niels Provos,
Theo de Raadt and Dug Song
removed many bugs, re-added newer features and
created OpenSSH.
Markus Friedl contributed the support for SSH
protocol versions 1.5 and 2.0.
Niels Provos and Markus Friedl contributed support
for privilege separation.<|MERGE_RESOLUTION|>--- conflicted
+++ resolved
@@ -1244,18 +1244,7 @@
 or
 .Dq no .
 The default is
-<<<<<<< HEAD
-.Dq no .
-Note that if
-.Cm ChallengeResponseAuthentication
-is
-.Dq yes ,
-the root user may be allowed in with its password even if
-.Cm PermitRootLogin is set to
-.Dq without-password .
-=======
 .Dq prohibit-password .
->>>>>>> e9778795
 .Pp
 If this option is set to
 .Dq prohibit-password
