/* $OpenBSD: servconf.c,v 1.195 2009/04/14 21:10:54 jj Exp $ */
/*
 * Copyright (c) 1995 Tatu Ylonen <ylo@cs.hut.fi>, Espoo, Finland
 *                    All rights reserved
 *
 * As far as I am concerned, the code I have written for this software
 * can be used freely for any purpose.  Any derived versions of this
 * software must be clearly marked as such, and if the derived work is
 * incompatible with the protocol description in the RFC file, it must be
 * called by a name other than "ssh" or "Secure Shell".
 */

#include "includes.h"

#include <sys/types.h>
#include <sys/socket.h>

#include <netdb.h>
#include <pwd.h>
#include <stdio.h>
#include <stdlib.h>
#include <string.h>
#include <signal.h>
#include <unistd.h>
#include <stdarg.h>
#include <errno.h>

#include "openbsd-compat/sys-queue.h"
#include "xmalloc.h"
#include "ssh.h"
#include "log.h"
#include "buffer.h"
#include "servconf.h"
#include "compat.h"
#include "pathnames.h"
#include "misc.h"
#include "cipher.h"
#include "key.h"
#include "kex.h"
#include "mac.h"
#include "match.h"
#include "channels.h"
#include "groupaccess.h"

static void add_listen_addr(ServerOptions *, char *, int);
static void add_one_listen_addr(ServerOptions *, char *, int);

/* Use of privilege separation or not */
extern int use_privsep;
extern Buffer cfg;

/* Initializes the server options to their default values. */

void
initialize_server_options(ServerOptions *options)
{
	memset(options, 0, sizeof(*options));

	/* Portable-specific options */
	options->use_pam = -1;

	/* Standard Options */
	options->num_ports = 0;
	options->ports_from_cmdline = 0;
	options->listen_addrs = NULL;
	options->address_family = -1;
	options->num_host_key_files = 0;
	options->pid_file = NULL;
	options->server_key_bits = -1;
	options->login_grace_time = -1;
	options->key_regeneration_time = -1;
	options->permit_root_login = PERMIT_NOT_SET;
	options->ignore_rhosts = -1;
	options->ignore_user_known_hosts = -1;
	options->print_motd = -1;
	options->print_lastlog = -1;
	options->x11_forwarding = -1;
	options->x11_display_offset = -1;
	options->x11_use_localhost = -1;
	options->xauth_location = NULL;
	options->strict_modes = -1;
	options->tcp_keep_alive = -1;
	options->log_facility = SYSLOG_FACILITY_NOT_SET;
	options->log_level = SYSLOG_LEVEL_NOT_SET;
	options->rhosts_rsa_authentication = -1;
	options->hostbased_authentication = -1;
	options->hostbased_uses_name_from_packet_only = -1;
	options->rsa_authentication = -1;
	options->pubkey_authentication = -1;
	options->kerberos_authentication = -1;
	options->kerberos_or_local_passwd = -1;
	options->kerberos_ticket_cleanup = -1;
	options->kerberos_get_afs_token = -1;
	options->gss_authentication=-1;
	options->gss_cleanup_creds = -1;
	options->password_authentication = -1;
	options->kbd_interactive_authentication = -1;
	options->challenge_response_authentication = -1;
	options->permit_blacklisted_keys = -1;
	options->permit_empty_passwd = -1;
	options->permit_user_env = -1;
	options->use_login = -1;
	options->compression = -1;
	options->allow_tcp_forwarding = -1;
	options->allow_agent_forwarding = -1;
	options->num_allow_users = 0;
	options->num_deny_users = 0;
	options->num_allow_groups = 0;
	options->num_deny_groups = 0;
	options->ciphers = NULL;
	options->macs = NULL;
	options->protocol = SSH_PROTO_UNKNOWN;
	options->gateway_ports = -1;
	options->num_subsystems = 0;
	options->max_startups_begin = -1;
	options->max_startups_rate = -1;
	options->max_startups = -1;
	options->max_authtries = -1;
	options->max_sessions = -1;
	options->banner = NULL;
	options->use_dns = -1;
	options->client_alive_interval = -1;
	options->client_alive_count_max = -1;
	options->authorized_keys_file = NULL;
	options->authorized_keys_file2 = NULL;
	options->num_accept_env = 0;
	options->permit_tun = -1;
	options->num_permitted_opens = -1;
	options->adm_forced_command = NULL;
	options->chroot_directory = NULL;
	options->zero_knowledge_password_authentication = -1;
}

void
fill_default_server_options(ServerOptions *options)
{
	/* Portable-specific options */
	if (options->use_pam == -1)
		options->use_pam = 0;

	/* Standard Options */
	if (options->protocol == SSH_PROTO_UNKNOWN)
		options->protocol = SSH_PROTO_2;
	if (options->num_host_key_files == 0) {
		/* fill default hostkeys for protocols */
		if (options->protocol & SSH_PROTO_1)
			options->host_key_files[options->num_host_key_files++] =
			    _PATH_HOST_KEY_FILE;
		if (options->protocol & SSH_PROTO_2) {
			options->host_key_files[options->num_host_key_files++] =
			    _PATH_HOST_RSA_KEY_FILE;
			options->host_key_files[options->num_host_key_files++] =
			    _PATH_HOST_DSA_KEY_FILE;
		}
	}
	if (options->num_ports == 0)
		options->ports[options->num_ports++] = SSH_DEFAULT_PORT;
	if (options->listen_addrs == NULL)
		add_listen_addr(options, NULL, 0);
	if (options->pid_file == NULL)
		options->pid_file = _PATH_SSH_DAEMON_PID_FILE;
	if (options->server_key_bits == -1)
		options->server_key_bits = 1024;
	if (options->login_grace_time == -1)
		options->login_grace_time = 120;
	if (options->key_regeneration_time == -1)
		options->key_regeneration_time = 3600;
	if (options->permit_root_login == PERMIT_NOT_SET)
		options->permit_root_login = PERMIT_NO;
	if (options->ignore_rhosts == -1)
		options->ignore_rhosts = 1;
	if (options->ignore_user_known_hosts == -1)
		options->ignore_user_known_hosts = 0;
	if (options->print_motd == -1)
		options->print_motd = 1;
	if (options->print_lastlog == -1)
		options->print_lastlog = 1;
	if (options->x11_forwarding == -1)
		options->x11_forwarding = 1;
	if (options->x11_display_offset == -1)
		options->x11_display_offset = 10;
	if (options->x11_use_localhost == -1)
		options->x11_use_localhost = 1;
	if (options->xauth_location == NULL)
		options->xauth_location = _PATH_XAUTH;
	if (options->strict_modes == -1)
		options->strict_modes = 1;
	if (options->tcp_keep_alive == -1)
		options->tcp_keep_alive = 1;
	if (options->log_facility == SYSLOG_FACILITY_NOT_SET)
		options->log_facility = SYSLOG_FACILITY_AUTH;
	if (options->log_level == SYSLOG_LEVEL_NOT_SET)
		options->log_level = SYSLOG_LEVEL_INFO;
	if (options->rhosts_rsa_authentication == -1)
		options->rhosts_rsa_authentication = 0;
	if (options->hostbased_authentication == -1)
		options->hostbased_authentication = 0;
	if (options->hostbased_uses_name_from_packet_only == -1)
		options->hostbased_uses_name_from_packet_only = 0;
	if (options->rsa_authentication == -1)
		options->rsa_authentication = 1;
	if (options->pubkey_authentication == -1)
		options->pubkey_authentication = 1;
	if (options->kerberos_authentication == -1)
		options->kerberos_authentication = 0;
	if (options->kerberos_or_local_passwd == -1)
		options->kerberos_or_local_passwd = 1;
	if (options->kerberos_ticket_cleanup == -1)
		options->kerberos_ticket_cleanup = 1;
	if (options->kerberos_get_afs_token == -1)
		options->kerberos_get_afs_token = 0;
	if (options->gss_authentication == -1)
		options->gss_authentication = 0;
	if (options->gss_cleanup_creds == -1)
		options->gss_cleanup_creds = 1;
	if (options->password_authentication == -1)
		options->password_authentication = 1;
	if (options->kbd_interactive_authentication == -1)
		options->kbd_interactive_authentication = 0;
	if (options->challenge_response_authentication == -1)
		options->challenge_response_authentication = 1;
	if (options->permit_blacklisted_keys == -1)
		options->permit_blacklisted_keys = 0;
	if (options->permit_empty_passwd == -1)
		options->permit_empty_passwd = 0;
	if (options->permit_user_env == -1)
		options->permit_user_env = 0;
	if (options->use_login == -1)
		options->use_login = 0;
	if (options->compression == -1)
		options->compression = COMP_DELAYED;
	if (options->allow_tcp_forwarding == -1)
		options->allow_tcp_forwarding = 1;
	if (options->allow_agent_forwarding == -1)
		options->allow_agent_forwarding = 1;
	if (options->gateway_ports == -1)
		options->gateway_ports = 0;
	if (options->max_startups == -1)
		options->max_startups = 10;
	if (options->max_startups_rate == -1)
		options->max_startups_rate = 100;		/* 100% */
	if (options->max_startups_begin == -1)
		options->max_startups_begin = options->max_startups;
	if (options->max_authtries == -1)
		options->max_authtries = DEFAULT_AUTH_FAIL_MAX;
	if (options->max_sessions == -1)
		options->max_sessions = DEFAULT_SESSIONS_MAX;
	if (options->use_dns == -1)
		options->use_dns = 1;
	if (options->client_alive_interval == -1)
		options->client_alive_interval = 0;
	if (options->client_alive_count_max == -1)
		options->client_alive_count_max = 3;
	if (options->authorized_keys_file2 == NULL) {
		/* authorized_keys_file2 falls back to authorized_keys_file */
		if (options->authorized_keys_file != NULL)
			options->authorized_keys_file2 = options->authorized_keys_file;
		else
			options->authorized_keys_file2 = _PATH_SSH_USER_PERMITTED_KEYS2;
	}
	if (options->authorized_keys_file == NULL)
		options->authorized_keys_file = _PATH_SSH_USER_PERMITTED_KEYS;
	if (options->permit_tun == -1)
		options->permit_tun = SSH_TUNMODE_NO;
	if (options->zero_knowledge_password_authentication == -1)
		options->zero_knowledge_password_authentication = 0;

	/* Turn privilege separation on by default */
	if (use_privsep == -1)
		use_privsep = 1;

#ifndef HAVE_MMAP
	if (use_privsep && options->compression == 1) {
		error("This platform does not support both privilege "
		    "separation and compression");
		error("Compression disabled");
		options->compression = 0;
	}
#endif

}

/* Keyword tokens. */
typedef enum {
	sBadOption,		/* == unknown option */
	/* Portable-specific options */
	sUsePAM,
	/* Standard Options */
	sPort, sHostKeyFile, sServerKeyBits, sLoginGraceTime, sKeyRegenerationTime,
	sPermitRootLogin, sLogFacility, sLogLevel,
	sRhostsRSAAuthentication, sRSAAuthentication,
	sKerberosAuthentication, sKerberosOrLocalPasswd, sKerberosTicketCleanup,
	sKerberosGetAFSToken,
	sKerberosTgtPassing, sChallengeResponseAuthentication,
	sPasswordAuthentication, sKbdInteractiveAuthentication,
	sListenAddress, sAddressFamily,
	sPrintMotd, sPrintLastLog, sIgnoreRhosts,
	sX11Forwarding, sX11DisplayOffset, sX11UseLocalhost,
	sStrictModes, sPermitBlacklistedKeys, sEmptyPasswd, sTCPKeepAlive,
	sPermitUserEnvironment, sUseLogin, sAllowTcpForwarding, sCompression,
	sAllowUsers, sDenyUsers, sAllowGroups, sDenyGroups,
	sIgnoreUserKnownHosts, sCiphers, sMacs, sProtocol, sPidFile,
	sGatewayPorts, sPubkeyAuthentication, sXAuthLocation, sSubsystem,
	sMaxStartups, sMaxAuthTries, sMaxSessions,
	sBanner, sUseDNS, sHostbasedAuthentication,
	sHostbasedUsesNameFromPacketOnly, sClientAliveInterval,
	sClientAliveCountMax, sAuthorizedKeysFile, sAuthorizedKeysFile2,
	sGssAuthentication, sGssCleanupCreds, sAcceptEnv, sPermitTunnel,
	sMatch, sPermitOpen, sForceCommand, sChrootDirectory,
	sUsePrivilegeSeparation, sAllowAgentForwarding,
	sZeroKnowledgePasswordAuthentication,
	sVersionAddendum,
	sDeprecated, sUnsupported
} ServerOpCodes;

#define SSHCFG_GLOBAL	0x01	/* allowed in main section of sshd_config */
#define SSHCFG_MATCH	0x02	/* allowed inside a Match section */
#define SSHCFG_ALL	(SSHCFG_GLOBAL|SSHCFG_MATCH)

/* Textual representation of the tokens. */
static struct {
	const char *name;
	ServerOpCodes opcode;
	u_int flags;
} keywords[] = {
	/* Portable-specific options */
#ifdef USE_PAM
	{ "usepam", sUsePAM, SSHCFG_GLOBAL },
#else
	{ "usepam", sUnsupported, SSHCFG_GLOBAL },
#endif
	{ "pamauthenticationviakbdint", sDeprecated, SSHCFG_GLOBAL },
	/* Standard Options */
	{ "port", sPort, SSHCFG_GLOBAL },
	{ "hostkey", sHostKeyFile, SSHCFG_GLOBAL },
	{ "hostdsakey", sHostKeyFile, SSHCFG_GLOBAL },		/* alias */
	{ "pidfile", sPidFile, SSHCFG_GLOBAL },
	{ "serverkeybits", sServerKeyBits, SSHCFG_GLOBAL },
	{ "logingracetime", sLoginGraceTime, SSHCFG_GLOBAL },
	{ "keyregenerationinterval", sKeyRegenerationTime, SSHCFG_GLOBAL },
	{ "permitrootlogin", sPermitRootLogin, SSHCFG_ALL },
	{ "syslogfacility", sLogFacility, SSHCFG_GLOBAL },
	{ "loglevel", sLogLevel, SSHCFG_GLOBAL },
	{ "rhostsauthentication", sDeprecated, SSHCFG_GLOBAL },
	{ "rhostsrsaauthentication", sRhostsRSAAuthentication, SSHCFG_ALL },
	{ "hostbasedauthentication", sHostbasedAuthentication, SSHCFG_ALL },
	{ "hostbasedusesnamefrompacketonly", sHostbasedUsesNameFromPacketOnly, SSHCFG_GLOBAL },
	{ "rsaauthentication", sRSAAuthentication, SSHCFG_ALL },
	{ "pubkeyauthentication", sPubkeyAuthentication, SSHCFG_ALL },
	{ "dsaauthentication", sPubkeyAuthentication, SSHCFG_GLOBAL }, /* alias */
#ifdef KRB5
	{ "kerberosauthentication", sKerberosAuthentication, SSHCFG_ALL },
	{ "kerberosorlocalpasswd", sKerberosOrLocalPasswd, SSHCFG_GLOBAL },
	{ "kerberosticketcleanup", sKerberosTicketCleanup, SSHCFG_GLOBAL },
#ifdef USE_AFS
	{ "kerberosgetafstoken", sKerberosGetAFSToken, SSHCFG_GLOBAL },
#else
	{ "kerberosgetafstoken", sUnsupported, SSHCFG_GLOBAL },
#endif
#else
	{ "kerberosauthentication", sUnsupported, SSHCFG_ALL },
	{ "kerberosorlocalpasswd", sUnsupported, SSHCFG_GLOBAL },
	{ "kerberosticketcleanup", sUnsupported, SSHCFG_GLOBAL },
	{ "kerberosgetafstoken", sUnsupported, SSHCFG_GLOBAL },
#endif
	{ "kerberostgtpassing", sUnsupported, SSHCFG_GLOBAL },
	{ "afstokenpassing", sUnsupported, SSHCFG_GLOBAL },
#ifdef GSSAPI
	{ "gssapiauthentication", sGssAuthentication, SSHCFG_ALL },
	{ "gssapicleanupcredentials", sGssCleanupCreds, SSHCFG_GLOBAL },
#else
	{ "gssapiauthentication", sUnsupported, SSHCFG_ALL },
	{ "gssapicleanupcredentials", sUnsupported, SSHCFG_GLOBAL },
#endif
	{ "passwordauthentication", sPasswordAuthentication, SSHCFG_ALL },
	{ "kbdinteractiveauthentication", sKbdInteractiveAuthentication, SSHCFG_ALL },
	{ "challengeresponseauthentication", sChallengeResponseAuthentication, SSHCFG_GLOBAL },
	{ "skeyauthentication", sChallengeResponseAuthentication, SSHCFG_GLOBAL }, /* alias */
#ifdef JPAKE
	{ "zeroknowledgepasswordauthentication", sZeroKnowledgePasswordAuthentication, SSHCFG_ALL },
#else
	{ "zeroknowledgepasswordauthentication", sUnsupported, SSHCFG_ALL },
#endif
	{ "checkmail", sDeprecated, SSHCFG_GLOBAL },
	{ "listenaddress", sListenAddress, SSHCFG_GLOBAL },
	{ "addressfamily", sAddressFamily, SSHCFG_GLOBAL },
	{ "printmotd", sPrintMotd, SSHCFG_GLOBAL },
	{ "printlastlog", sPrintLastLog, SSHCFG_GLOBAL },
	{ "ignorerhosts", sIgnoreRhosts, SSHCFG_GLOBAL },
	{ "ignoreuserknownhosts", sIgnoreUserKnownHosts, SSHCFG_GLOBAL },
	{ "x11forwarding", sX11Forwarding, SSHCFG_ALL },
	{ "x11displayoffset", sX11DisplayOffset, SSHCFG_ALL },
	{ "x11uselocalhost", sX11UseLocalhost, SSHCFG_ALL },
	{ "xauthlocation", sXAuthLocation, SSHCFG_GLOBAL },
	{ "strictmodes", sStrictModes, SSHCFG_GLOBAL },
	{ "permitblacklistedkeys", sPermitBlacklistedKeys, SSHCFG_GLOBAL },
	{ "permitemptypasswords", sEmptyPasswd, SSHCFG_ALL },
	{ "permituserenvironment", sPermitUserEnvironment, SSHCFG_GLOBAL },
	{ "uselogin", sUseLogin, SSHCFG_GLOBAL },
	{ "compression", sCompression, SSHCFG_GLOBAL },
	{ "tcpkeepalive", sTCPKeepAlive, SSHCFG_GLOBAL },
	{ "keepalive", sTCPKeepAlive, SSHCFG_GLOBAL },	/* obsolete alias */
	{ "allowtcpforwarding", sAllowTcpForwarding, SSHCFG_ALL },
	{ "allowagentforwarding", sAllowAgentForwarding, SSHCFG_ALL },
	{ "allowusers", sAllowUsers, SSHCFG_GLOBAL },
	{ "denyusers", sDenyUsers, SSHCFG_GLOBAL },
	{ "allowgroups", sAllowGroups, SSHCFG_GLOBAL },
	{ "denygroups", sDenyGroups, SSHCFG_GLOBAL },
	{ "ciphers", sCiphers, SSHCFG_GLOBAL },
	{ "macs", sMacs, SSHCFG_GLOBAL },
	{ "protocol", sProtocol, SSHCFG_GLOBAL },
	{ "gatewayports", sGatewayPorts, SSHCFG_ALL },
	{ "subsystem", sSubsystem, SSHCFG_GLOBAL },
	{ "maxstartups", sMaxStartups, SSHCFG_GLOBAL },
	{ "maxauthtries", sMaxAuthTries, SSHCFG_ALL },
	{ "maxsessions", sMaxSessions, SSHCFG_ALL },
	{ "banner", sBanner, SSHCFG_ALL },
	{ "usedns", sUseDNS, SSHCFG_GLOBAL },
	{ "verifyreversemapping", sDeprecated, SSHCFG_GLOBAL },
	{ "reversemappingcheck", sDeprecated, SSHCFG_GLOBAL },
	{ "clientaliveinterval", sClientAliveInterval, SSHCFG_GLOBAL },
	{ "clientalivecountmax", sClientAliveCountMax, SSHCFG_GLOBAL },
	{ "authorizedkeysfile", sAuthorizedKeysFile, SSHCFG_GLOBAL },
	{ "authorizedkeysfile2", sAuthorizedKeysFile2, SSHCFG_GLOBAL },
<<<<<<< HEAD
	{ "useprivilegeseparation", sUsePrivilegeSeparation, SSHCFG_GLOBAL },
	{ "versionaddendum", sVersionAddendum , SSHCFG_GLOBAL },
=======
	{ "useprivilegeseparation", sUsePrivilegeSeparation, SSHCFG_GLOBAL},
>>>>>>> 40c002af
	{ "acceptenv", sAcceptEnv, SSHCFG_GLOBAL },
	{ "permittunnel", sPermitTunnel, SSHCFG_GLOBAL },
	{ "match", sMatch, SSHCFG_ALL },
	{ "permitopen", sPermitOpen, SSHCFG_ALL },
	{ "forcecommand", sForceCommand, SSHCFG_ALL },
	{ "chrootdirectory", sChrootDirectory, SSHCFG_ALL },
	{ NULL, sBadOption, 0 }
};

static struct {
	int val;
	char *text;
} tunmode_desc[] = {
	{ SSH_TUNMODE_NO, "no" },
	{ SSH_TUNMODE_POINTOPOINT, "point-to-point" },
	{ SSH_TUNMODE_ETHERNET, "ethernet" },
	{ SSH_TUNMODE_YES, "yes" },
	{ -1, NULL }
};

/*
 * Returns the number of the token pointed to by cp or sBadOption.
 */

static ServerOpCodes
parse_token(const char *cp, const char *filename,
	    int linenum, u_int *flags)
{
	u_int i;

	for (i = 0; keywords[i].name; i++)
		if (strcasecmp(cp, keywords[i].name) == 0) {
			*flags = keywords[i].flags;
			return keywords[i].opcode;
		}

	error("%s: line %d: Bad configuration option: %s",
	    filename, linenum, cp);
	return sBadOption;
}

static void
add_listen_addr(ServerOptions *options, char *addr, int port)
{
	u_int i;

	if (options->num_ports == 0)
		options->ports[options->num_ports++] = SSH_DEFAULT_PORT;
	if (options->address_family == -1)
		options->address_family = AF_UNSPEC;
	if (port == 0)
		for (i = 0; i < options->num_ports; i++)
			add_one_listen_addr(options, addr, options->ports[i]);
	else
		add_one_listen_addr(options, addr, port);
}

static void
add_one_listen_addr(ServerOptions *options, char *addr, int port)
{
	struct addrinfo hints, *ai, *aitop;
	char strport[NI_MAXSERV];
	int gaierr;

	memset(&hints, 0, sizeof(hints));
	hints.ai_family = options->address_family;
	hints.ai_socktype = SOCK_STREAM;
	hints.ai_flags = (addr == NULL) ? AI_PASSIVE : 0;
	snprintf(strport, sizeof strport, "%d", port);
	if ((gaierr = getaddrinfo(addr, strport, &hints, &aitop)) != 0)
		fatal("bad addr or host: %s (%s)",
		    addr ? addr : "<NULL>",
		    ssh_gai_strerror(gaierr));
	for (ai = aitop; ai->ai_next; ai = ai->ai_next)
		;
	ai->ai_next = options->listen_addrs;
	options->listen_addrs = aitop;
}

/*
 * The strategy for the Match blocks is that the config file is parsed twice.
 *
 * The first time is at startup.  activep is initialized to 1 and the
 * directives in the global context are processed and acted on.  Hitting a
 * Match directive unsets activep and the directives inside the block are
 * checked for syntax only.
 *
 * The second time is after a connection has been established but before
 * authentication.  activep is initialized to 2 and global config directives
 * are ignored since they have already been processed.  If the criteria in a
 * Match block is met, activep is set and the subsequent directives
 * processed and actioned until EOF or another Match block unsets it.  Any
 * options set are copied into the main server config.
 *
 * Potential additions/improvements:
 *  - Add Match support for pre-kex directives, eg Protocol, Ciphers.
 *
 *  - Add a Tag directive (idea from David Leonard) ala pf, eg:
 *	Match Address 192.168.0.*
 *		Tag trusted
 *	Match Group wheel
 *		Tag trusted
 *	Match Tag trusted
 *		AllowTcpForwarding yes
 *		GatewayPorts clientspecified
 *		[...]
 *
 *  - Add a PermittedChannelRequests directive
 *	Match Group shell
 *		PermittedChannelRequests session,forwarded-tcpip
 */

static int
match_cfg_line_group(const char *grps, int line, const char *user)
{
	int result = 0;
	struct passwd *pw;

	if (user == NULL)
		goto out;

	if ((pw = getpwnam(user)) == NULL) {
		debug("Can't match group at line %d because user %.100s does "
		    "not exist", line, user);
	} else if (ga_init(pw->pw_name, pw->pw_gid) == 0) {
		debug("Can't Match group because user %.100s not in any group "
		    "at line %d", user, line);
	} else if (ga_match_pattern_list(grps) != 1) {
		debug("user %.100s does not match group list %.100s at line %d",
		    user, grps, line);
	} else {
		debug("user %.100s matched group list %.100s at line %d", user,
		    grps, line);
		result = 1;
	}
out:
	ga_free();
	return result;
}

static int
match_cfg_line(char **condition, int line, const char *user, const char *host,
    const char *address)
{
	int result = 1;
	char *arg, *attrib, *cp = *condition;
	size_t len;

	if (user == NULL)
		debug3("checking syntax for 'Match %s'", cp);
	else
		debug3("checking match for '%s' user %s host %s addr %s", cp,
		    user ? user : "(null)", host ? host : "(null)",
		    address ? address : "(null)");

	while ((attrib = strdelim(&cp)) && *attrib != '\0') {
		if ((arg = strdelim(&cp)) == NULL || *arg == '\0') {
			error("Missing Match criteria for %s", attrib);
			return -1;
		}
		len = strlen(arg);
		if (strcasecmp(attrib, "user") == 0) {
			if (!user) {
				result = 0;
				continue;
			}
			if (match_pattern_list(user, arg, len, 0) != 1)
				result = 0;
			else
				debug("user %.100s matched 'User %.100s' at "
				    "line %d", user, arg, line);
		} else if (strcasecmp(attrib, "group") == 0) {
			switch (match_cfg_line_group(arg, line, user)) {
			case -1:
				return -1;
			case 0:
				result = 0;
			}
		} else if (strcasecmp(attrib, "host") == 0) {
			if (!host) {
				result = 0;
				continue;
			}
			if (match_hostname(host, arg, len) != 1)
				result = 0;
			else
				debug("connection from %.100s matched 'Host "
				    "%.100s' at line %d", host, arg, line);
		} else if (strcasecmp(attrib, "address") == 0) {
			switch (addr_match_list(address, arg)) {
			case 1:
				debug("connection from %.100s matched 'Address "
				    "%.100s' at line %d", address, arg, line);
				break;
			case 0:
			case -1:
				result = 0;
				break;
			case -2:
				return -1;
			}
		} else {
			error("Unsupported Match attribute %s", attrib);
			return -1;
		}
	}
	if (user != NULL)
		debug3("match %sfound", result ? "" : "not ");
	*condition = cp;
	return result;
}

#define WHITESPACE " \t\r\n"

int
process_server_config_line(ServerOptions *options, char *line,
    const char *filename, int linenum, int *activep, const char *user,
    const char *host, const char *address)
{
	char *cp, **charptr, *arg, *p;
	int cmdline = 0, *intptr, value, n;
	SyslogFacility *log_facility_ptr;
	LogLevel *log_level_ptr;
	ServerOpCodes opcode;
	int port;
	u_int i, flags = 0;
	size_t len;

	cp = line;
	if ((arg = strdelim(&cp)) == NULL)
		return 0;
	/* Ignore leading whitespace */
	if (*arg == '\0')
		arg = strdelim(&cp);
	if (!arg || !*arg || *arg == '#')
		return 0;
	intptr = NULL;
	charptr = NULL;
	opcode = parse_token(arg, filename, linenum, &flags);

	if (activep == NULL) { /* We are processing a command line directive */
		cmdline = 1;
		activep = &cmdline;
	}
	if (*activep && opcode != sMatch)
		debug3("%s:%d setting %s %s", filename, linenum, arg, cp);
	if (*activep == 0 && !(flags & SSHCFG_MATCH)) {
		if (user == NULL) {
			fatal("%s line %d: Directive '%s' is not allowed "
			    "within a Match block", filename, linenum, arg);
		} else { /* this is a directive we have already processed */
			while (arg)
				arg = strdelim(&cp);
			return 0;
		}
	}

	switch (opcode) {
	/* Portable-specific options */
	case sUsePAM:
		intptr = &options->use_pam;
		goto parse_flag;

	/* Standard Options */
	case sBadOption:
		return -1;
	case sPort:
		/* ignore ports from configfile if cmdline specifies ports */
		if (options->ports_from_cmdline)
			return 0;
		if (options->listen_addrs != NULL)
			fatal("%s line %d: ports must be specified before "
			    "ListenAddress.", filename, linenum);
		if (options->num_ports >= MAX_PORTS)
			fatal("%s line %d: too many ports.",
			    filename, linenum);
		arg = strdelim(&cp);
		if (!arg || *arg == '\0')
			fatal("%s line %d: missing port number.",
			    filename, linenum);
		options->ports[options->num_ports++] = a2port(arg);
		if (options->ports[options->num_ports-1] <= 0)
			fatal("%s line %d: Badly formatted port number.",
			    filename, linenum);
		break;

	case sServerKeyBits:
		intptr = &options->server_key_bits;
 parse_int:
		arg = strdelim(&cp);
		if (!arg || *arg == '\0')
			fatal("%s line %d: missing integer value.",
			    filename, linenum);
		value = atoi(arg);
		if (*activep && *intptr == -1)
			*intptr = value;
		break;

	case sLoginGraceTime:
		intptr = &options->login_grace_time;
 parse_time:
		arg = strdelim(&cp);
		if (!arg || *arg == '\0')
			fatal("%s line %d: missing time value.",
			    filename, linenum);
		if ((value = convtime(arg)) == -1)
			fatal("%s line %d: invalid time value.",
			    filename, linenum);
		if (*intptr == -1)
			*intptr = value;
		break;

	case sKeyRegenerationTime:
		intptr = &options->key_regeneration_time;
		goto parse_time;

	case sListenAddress:
		arg = strdelim(&cp);
		if (arg == NULL || *arg == '\0')
			fatal("%s line %d: missing address",
			    filename, linenum);
		/* check for bare IPv6 address: no "[]" and 2 or more ":" */
		if (strchr(arg, '[') == NULL && (p = strchr(arg, ':')) != NULL
		    && strchr(p+1, ':') != NULL) {
			add_listen_addr(options, arg, 0);
			break;
		}
		p = hpdelim(&arg);
		if (p == NULL)
			fatal("%s line %d: bad address:port usage",
			    filename, linenum);
		p = cleanhostname(p);
		if (arg == NULL)
			port = 0;
		else if ((port = a2port(arg)) <= 0)
			fatal("%s line %d: bad port number", filename, linenum);

		add_listen_addr(options, p, port);

		break;

	case sAddressFamily:
		arg = strdelim(&cp);
		if (!arg || *arg == '\0')
			fatal("%s line %d: missing address family.",
			    filename, linenum);
		intptr = &options->address_family;
		if (options->listen_addrs != NULL)
			fatal("%s line %d: address family must be specified before "
			    "ListenAddress.", filename, linenum);
		if (strcasecmp(arg, "inet") == 0)
			value = AF_INET;
		else if (strcasecmp(arg, "inet6") == 0)
			value = AF_INET6;
		else if (strcasecmp(arg, "any") == 0)
			value = AF_UNSPEC;
		else
			fatal("%s line %d: unsupported address family \"%s\".",
			    filename, linenum, arg);
		if (*intptr == -1)
			*intptr = value;
		break;

	case sHostKeyFile:
		intptr = &options->num_host_key_files;
		if (*intptr >= MAX_HOSTKEYS)
			fatal("%s line %d: too many host keys specified (max %d).",
			    filename, linenum, MAX_HOSTKEYS);
		charptr = &options->host_key_files[*intptr];
 parse_filename:
		arg = strdelim(&cp);
		if (!arg || *arg == '\0')
			fatal("%s line %d: missing file name.",
			    filename, linenum);
		if (*activep && *charptr == NULL) {
			*charptr = tilde_expand_filename(arg, getuid());
			/* increase optional counter */
			if (intptr != NULL)
				*intptr = *intptr + 1;
		}
		break;

	case sPidFile:
		charptr = &options->pid_file;
		goto parse_filename;

	case sPermitRootLogin:
		intptr = &options->permit_root_login;
		arg = strdelim(&cp);
		if (!arg || *arg == '\0')
			fatal("%s line %d: missing yes/"
			    "without-password/forced-commands-only/no "
			    "argument.", filename, linenum);
		value = 0;	/* silence compiler */
		if (strcmp(arg, "without-password") == 0)
			value = PERMIT_NO_PASSWD;
		else if (strcmp(arg, "forced-commands-only") == 0)
			value = PERMIT_FORCED_ONLY;
		else if (strcmp(arg, "yes") == 0)
			value = PERMIT_YES;
		else if (strcmp(arg, "no") == 0)
			value = PERMIT_NO;
		else
			fatal("%s line %d: Bad yes/"
			    "without-password/forced-commands-only/no "
			    "argument: %s", filename, linenum, arg);
		if (*activep && *intptr == -1)
			*intptr = value;
		break;

	case sIgnoreRhosts:
		intptr = &options->ignore_rhosts;
 parse_flag:
		arg = strdelim(&cp);
		if (!arg || *arg == '\0')
			fatal("%s line %d: missing yes/no argument.",
			    filename, linenum);
		value = 0;	/* silence compiler */
		if (strcmp(arg, "yes") == 0)
			value = 1;
		else if (strcmp(arg, "no") == 0)
			value = 0;
		else
			fatal("%s line %d: Bad yes/no argument: %s",
				filename, linenum, arg);
		if (*activep && *intptr == -1)
			*intptr = value;
		break;

	case sIgnoreUserKnownHosts:
		intptr = &options->ignore_user_known_hosts;
		goto parse_flag;

	case sRhostsRSAAuthentication:
		intptr = &options->rhosts_rsa_authentication;
		goto parse_flag;

	case sHostbasedAuthentication:
		intptr = &options->hostbased_authentication;
		goto parse_flag;

	case sHostbasedUsesNameFromPacketOnly:
		intptr = &options->hostbased_uses_name_from_packet_only;
		goto parse_flag;

	case sRSAAuthentication:
		intptr = &options->rsa_authentication;
		goto parse_flag;

	case sPubkeyAuthentication:
		intptr = &options->pubkey_authentication;
		goto parse_flag;

	case sKerberosAuthentication:
		intptr = &options->kerberos_authentication;
		goto parse_flag;

	case sKerberosOrLocalPasswd:
		intptr = &options->kerberos_or_local_passwd;
		goto parse_flag;

	case sKerberosTicketCleanup:
		intptr = &options->kerberos_ticket_cleanup;
		goto parse_flag;

	case sKerberosGetAFSToken:
		intptr = &options->kerberos_get_afs_token;
		goto parse_flag;

	case sGssAuthentication:
		intptr = &options->gss_authentication;
		goto parse_flag;

	case sGssCleanupCreds:
		intptr = &options->gss_cleanup_creds;
		goto parse_flag;

	case sPasswordAuthentication:
		intptr = &options->password_authentication;
		goto parse_flag;

	case sZeroKnowledgePasswordAuthentication:
		intptr = &options->zero_knowledge_password_authentication;
		goto parse_flag;

	case sKbdInteractiveAuthentication:
		intptr = &options->kbd_interactive_authentication;
		goto parse_flag;

	case sChallengeResponseAuthentication:
		intptr = &options->challenge_response_authentication;
		goto parse_flag;

	case sPrintMotd:
		intptr = &options->print_motd;
		goto parse_flag;

	case sPrintLastLog:
		intptr = &options->print_lastlog;
		goto parse_flag;

	case sX11Forwarding:
		intptr = &options->x11_forwarding;
		goto parse_flag;

	case sX11DisplayOffset:
		intptr = &options->x11_display_offset;
		goto parse_int;

	case sX11UseLocalhost:
		intptr = &options->x11_use_localhost;
		goto parse_flag;

	case sXAuthLocation:
		charptr = &options->xauth_location;
		goto parse_filename;

	case sStrictModes:
		intptr = &options->strict_modes;
		goto parse_flag;

	case sTCPKeepAlive:
		intptr = &options->tcp_keep_alive;
		goto parse_flag;

	case sPermitBlacklistedKeys:
		intptr = &options->permit_blacklisted_keys;
		goto parse_flag;

	case sEmptyPasswd:
		intptr = &options->permit_empty_passwd;
		goto parse_flag;

	case sPermitUserEnvironment:
		intptr = &options->permit_user_env;
		goto parse_flag;

	case sUseLogin:
		intptr = &options->use_login;
		goto parse_flag;

	case sCompression:
		intptr = &options->compression;
		arg = strdelim(&cp);
		if (!arg || *arg == '\0')
			fatal("%s line %d: missing yes/no/delayed "
			    "argument.", filename, linenum);
		value = 0;	/* silence compiler */
		if (strcmp(arg, "delayed") == 0)
			value = COMP_DELAYED;
		else if (strcmp(arg, "yes") == 0)
			value = COMP_ZLIB;
		else if (strcmp(arg, "no") == 0)
			value = COMP_NONE;
		else
			fatal("%s line %d: Bad yes/no/delayed "
			    "argument: %s", filename, linenum, arg);
		if (*intptr == -1)
			*intptr = value;
		break;

	case sGatewayPorts:
		intptr = &options->gateway_ports;
		arg = strdelim(&cp);
		if (!arg || *arg == '\0')
			fatal("%s line %d: missing yes/no/clientspecified "
			    "argument.", filename, linenum);
		value = 0;	/* silence compiler */
		if (strcmp(arg, "clientspecified") == 0)
			value = 2;
		else if (strcmp(arg, "yes") == 0)
			value = 1;
		else if (strcmp(arg, "no") == 0)
			value = 0;
		else
			fatal("%s line %d: Bad yes/no/clientspecified "
			    "argument: %s", filename, linenum, arg);
		if (*activep && *intptr == -1)
			*intptr = value;
		break;

	case sUseDNS:
		intptr = &options->use_dns;
		goto parse_flag;

	case sLogFacility:
		log_facility_ptr = &options->log_facility;
		arg = strdelim(&cp);
		value = log_facility_number(arg);
		if (value == SYSLOG_FACILITY_NOT_SET)
			fatal("%.200s line %d: unsupported log facility '%s'",
			    filename, linenum, arg ? arg : "<NONE>");
		if (*log_facility_ptr == -1)
			*log_facility_ptr = (SyslogFacility) value;
		break;

	case sLogLevel:
		log_level_ptr = &options->log_level;
		arg = strdelim(&cp);
		value = log_level_number(arg);
		if (value == SYSLOG_LEVEL_NOT_SET)
			fatal("%.200s line %d: unsupported log level '%s'",
			    filename, linenum, arg ? arg : "<NONE>");
		if (*log_level_ptr == -1)
			*log_level_ptr = (LogLevel) value;
		break;

	case sAllowTcpForwarding:
		intptr = &options->allow_tcp_forwarding;
		goto parse_flag;

	case sAllowAgentForwarding:
		intptr = &options->allow_agent_forwarding;
		goto parse_flag;

	case sUsePrivilegeSeparation:
		intptr = &use_privsep;
		goto parse_flag;

	case sAllowUsers:
		while ((arg = strdelim(&cp)) && *arg != '\0') {
			if (options->num_allow_users >= MAX_ALLOW_USERS)
				fatal("%s line %d: too many allow users.",
				    filename, linenum);
			options->allow_users[options->num_allow_users++] =
			    xstrdup(arg);
		}
		break;

	case sDenyUsers:
		while ((arg = strdelim(&cp)) && *arg != '\0') {
			if (options->num_deny_users >= MAX_DENY_USERS)
				fatal("%s line %d: too many deny users.",
				    filename, linenum);
			options->deny_users[options->num_deny_users++] =
			    xstrdup(arg);
		}
		break;

	case sAllowGroups:
		while ((arg = strdelim(&cp)) && *arg != '\0') {
			if (options->num_allow_groups >= MAX_ALLOW_GROUPS)
				fatal("%s line %d: too many allow groups.",
				    filename, linenum);
			options->allow_groups[options->num_allow_groups++] =
			    xstrdup(arg);
		}
		break;

	case sDenyGroups:
		while ((arg = strdelim(&cp)) && *arg != '\0') {
			if (options->num_deny_groups >= MAX_DENY_GROUPS)
				fatal("%s line %d: too many deny groups.",
				    filename, linenum);
			options->deny_groups[options->num_deny_groups++] = xstrdup(arg);
		}
		break;

	case sCiphers:
		arg = strdelim(&cp);
		if (!arg || *arg == '\0')
			fatal("%s line %d: Missing argument.", filename, linenum);
		if (!ciphers_valid(arg))
			fatal("%s line %d: Bad SSH2 cipher spec '%s'.",
			    filename, linenum, arg ? arg : "<NONE>");
		if (options->ciphers == NULL)
			options->ciphers = xstrdup(arg);
		break;

	case sMacs:
		arg = strdelim(&cp);
		if (!arg || *arg == '\0')
			fatal("%s line %d: Missing argument.", filename, linenum);
		if (!mac_valid(arg))
			fatal("%s line %d: Bad SSH2 mac spec '%s'.",
			    filename, linenum, arg ? arg : "<NONE>");
		if (options->macs == NULL)
			options->macs = xstrdup(arg);
		break;

	case sProtocol:
		intptr = &options->protocol;
		arg = strdelim(&cp);
		if (!arg || *arg == '\0')
			fatal("%s line %d: Missing argument.", filename, linenum);
		value = proto_spec(arg);
		if (value == SSH_PROTO_UNKNOWN)
			fatal("%s line %d: Bad protocol spec '%s'.",
			    filename, linenum, arg ? arg : "<NONE>");
		if (*intptr == SSH_PROTO_UNKNOWN)
			*intptr = value;
		break;

	case sSubsystem:
		if (options->num_subsystems >= MAX_SUBSYSTEMS) {
			fatal("%s line %d: too many subsystems defined.",
			    filename, linenum);
		}
		arg = strdelim(&cp);
		if (!arg || *arg == '\0')
			fatal("%s line %d: Missing subsystem name.",
			    filename, linenum);
		if (!*activep) {
			arg = strdelim(&cp);
			break;
		}
		for (i = 0; i < options->num_subsystems; i++)
			if (strcmp(arg, options->subsystem_name[i]) == 0)
				fatal("%s line %d: Subsystem '%s' already defined.",
				    filename, linenum, arg);
		options->subsystem_name[options->num_subsystems] = xstrdup(arg);
		arg = strdelim(&cp);
		if (!arg || *arg == '\0')
			fatal("%s line %d: Missing subsystem command.",
			    filename, linenum);
		options->subsystem_command[options->num_subsystems] = xstrdup(arg);

		/* Collect arguments (separate to executable) */
		p = xstrdup(arg);
		len = strlen(p) + 1;
		while ((arg = strdelim(&cp)) != NULL && *arg != '\0') {
			len += 1 + strlen(arg);
			p = xrealloc(p, 1, len);
			strlcat(p, " ", len);
			strlcat(p, arg, len);
		}
		options->subsystem_args[options->num_subsystems] = p;
		options->num_subsystems++;
		break;

	case sMaxStartups:
		arg = strdelim(&cp);
		if (!arg || *arg == '\0')
			fatal("%s line %d: Missing MaxStartups spec.",
			    filename, linenum);
		if ((n = sscanf(arg, "%d:%d:%d",
		    &options->max_startups_begin,
		    &options->max_startups_rate,
		    &options->max_startups)) == 3) {
			if (options->max_startups_begin >
			    options->max_startups ||
			    options->max_startups_rate > 100 ||
			    options->max_startups_rate < 1)
				fatal("%s line %d: Illegal MaxStartups spec.",
				    filename, linenum);
		} else if (n != 1)
			fatal("%s line %d: Illegal MaxStartups spec.",
			    filename, linenum);
		else
			options->max_startups = options->max_startups_begin;
		break;

	case sMaxAuthTries:
		intptr = &options->max_authtries;
		goto parse_int;

	case sMaxSessions:
		intptr = &options->max_sessions;
		goto parse_int;

	case sBanner:
		charptr = &options->banner;
		goto parse_filename;

	/*
	 * These options can contain %X options expanded at
	 * connect time, so that you can specify paths like:
	 *
	 * AuthorizedKeysFile	/etc/ssh_keys/%u
	 */
	case sAuthorizedKeysFile:
	case sAuthorizedKeysFile2:
		charptr = (opcode == sAuthorizedKeysFile) ?
		    &options->authorized_keys_file :
		    &options->authorized_keys_file2;
		goto parse_filename;

	case sClientAliveInterval:
		intptr = &options->client_alive_interval;
		goto parse_time;

	case sClientAliveCountMax:
		intptr = &options->client_alive_count_max;
		goto parse_int;

	case sAcceptEnv:
		while ((arg = strdelim(&cp)) && *arg != '\0') {
			if (strchr(arg, '=') != NULL)
				fatal("%s line %d: Invalid environment name.",
				    filename, linenum);
			if (options->num_accept_env >= MAX_ACCEPT_ENV)
				fatal("%s line %d: too many allow env.",
				    filename, linenum);
			if (!*activep)
				break;
			options->accept_env[options->num_accept_env++] =
			    xstrdup(arg);
		}
		break;

	case sPermitTunnel:
		intptr = &options->permit_tun;
		arg = strdelim(&cp);
		if (!arg || *arg == '\0')
			fatal("%s line %d: Missing yes/point-to-point/"
			    "ethernet/no argument.", filename, linenum);
		value = -1;
		for (i = 0; tunmode_desc[i].val != -1; i++)
			if (strcmp(tunmode_desc[i].text, arg) == 0) {
				value = tunmode_desc[i].val;
				break;
			}
		if (value == -1)
			fatal("%s line %d: Bad yes/point-to-point/ethernet/"
			    "no argument: %s", filename, linenum, arg);
		if (*intptr == -1)
			*intptr = value;
		break;

	case sMatch:
		if (cmdline)
			fatal("Match directive not supported as a command-line "
			   "option");
		value = match_cfg_line(&cp, linenum, user, host, address);
		if (value < 0)
			fatal("%s line %d: Bad Match condition", filename,
			    linenum);
		*activep = value;
		break;

	case sPermitOpen:
		arg = strdelim(&cp);
		if (!arg || *arg == '\0')
			fatal("%s line %d: missing PermitOpen specification",
			    filename, linenum);
		n = options->num_permitted_opens;	/* modified later */
		if (strcmp(arg, "any") == 0) {
			if (*activep && n == -1) {
				channel_clear_adm_permitted_opens();
				options->num_permitted_opens = 0;
			}
			break;
		}
		if (*activep && n == -1)
			channel_clear_adm_permitted_opens();
		for (; arg != NULL && *arg != '\0'; arg = strdelim(&cp)) {
			p = hpdelim(&arg);
			if (p == NULL)
				fatal("%s line %d: missing host in PermitOpen",
				    filename, linenum);
			p = cleanhostname(p);
			if (arg == NULL || (port = a2port(arg)) <= 0)
				fatal("%s line %d: bad port number in "
				    "PermitOpen", filename, linenum);
			if (*activep && n == -1)
				options->num_permitted_opens =
				    channel_add_adm_permitted_opens(p, port);
		}
		break;

	case sForceCommand:
		if (cp == NULL)
			fatal("%.200s line %d: Missing argument.", filename,
			    linenum);
		len = strspn(cp, WHITESPACE);
		if (*activep && options->adm_forced_command == NULL)
			options->adm_forced_command = xstrdup(cp + len);
		return 0;

	case sChrootDirectory:
		charptr = &options->chroot_directory;

		arg = strdelim(&cp);
		if (!arg || *arg == '\0')
			fatal("%s line %d: missing file name.",
			    filename, linenum);
		if (*activep && *charptr == NULL)
			*charptr = xstrdup(arg);
		break;

	case sVersionAddendum:
                ssh_version_set_addendum(strtok(cp, "\n"));
                do {
                        arg = strdelim(&cp);
                } while (arg != NULL && *arg != '\0');
		break;

	case sDeprecated:
		logit("%s line %d: Deprecated option %s",
		    filename, linenum, arg);
		while (arg)
		    arg = strdelim(&cp);
		break;

	case sUnsupported:
		logit("%s line %d: Unsupported option %s",
		    filename, linenum, arg);
		while (arg)
		    arg = strdelim(&cp);
		break;

	default:
		fatal("%s line %d: Missing handler for opcode %s (%d)",
		    filename, linenum, arg, opcode);
	}
	if ((arg = strdelim(&cp)) != NULL && *arg != '\0')
		fatal("%s line %d: garbage at end of line; \"%.200s\".",
		    filename, linenum, arg);
	return 0;
}

/* Reads the server configuration file. */

void
load_server_config(const char *filename, Buffer *conf)
{
	char line[1024], *cp;
	FILE *f;

	debug2("%s: filename %s", __func__, filename);
	if ((f = fopen(filename, "r")) == NULL) {
		perror(filename);
		exit(1);
	}
	buffer_clear(conf);
	while (fgets(line, sizeof(line), f)) {
		/*
		 * Trim out comments and strip whitespace
		 * NB - preserve newlines, they are needed to reproduce
		 * line numbers later for error messages
		 */
		if ((cp = strchr(line, '#')) != NULL)
			memcpy(cp, "\n", 2);
		cp = line + strspn(line, " \t\r");

		buffer_append(conf, cp, strlen(cp));
	}
	buffer_append(conf, "\0", 1);
	fclose(f);
	debug2("%s: done config len = %d", __func__, buffer_len(conf));
}

void
parse_server_match_config(ServerOptions *options, const char *user,
    const char *host, const char *address)
{
	ServerOptions mo;

	initialize_server_options(&mo);
	parse_server_config(&mo, "reprocess config", &cfg, user, host, address);
	copy_set_server_options(options, &mo, 0);
}

/* Helper macros */
#define M_CP_INTOPT(n) do {\
	if (src->n != -1) \
		dst->n = src->n; \
} while (0)
#define M_CP_STROPT(n) do {\
	if (src->n != NULL) { \
		if (dst->n != NULL) \
			xfree(dst->n); \
		dst->n = src->n; \
	} \
} while(0)

/*
 * Copy any supported values that are set.
 *
 * If the preauth flag is set, we do not bother copying the string or
 * array values that are not used pre-authentication, because any that we
 * do use must be explictly sent in mm_getpwnamallow().
 */
void
copy_set_server_options(ServerOptions *dst, ServerOptions *src, int preauth)
{
	M_CP_INTOPT(password_authentication);
	M_CP_INTOPT(gss_authentication);
	M_CP_INTOPT(rsa_authentication);
	M_CP_INTOPT(pubkey_authentication);
	M_CP_INTOPT(kerberos_authentication);
	M_CP_INTOPT(hostbased_authentication);
	M_CP_INTOPT(kbd_interactive_authentication);
	M_CP_INTOPT(zero_knowledge_password_authentication);
	M_CP_INTOPT(permit_root_login);
	M_CP_INTOPT(permit_empty_passwd);

	M_CP_INTOPT(allow_tcp_forwarding);
	M_CP_INTOPT(allow_agent_forwarding);
	M_CP_INTOPT(gateway_ports);
	M_CP_INTOPT(x11_display_offset);
	M_CP_INTOPT(x11_forwarding);
	M_CP_INTOPT(x11_use_localhost);
	M_CP_INTOPT(max_sessions);
	M_CP_INTOPT(max_authtries);

	M_CP_STROPT(banner);
	if (preauth)
		return;
	M_CP_STROPT(adm_forced_command);
	M_CP_STROPT(chroot_directory);
}

#undef M_CP_INTOPT
#undef M_CP_STROPT

void
parse_server_config(ServerOptions *options, const char *filename, Buffer *conf,
    const char *user, const char *host, const char *address)
{
	int active, linenum, bad_options = 0;
	char *cp, *obuf, *cbuf;

	debug2("%s: config %s len %d", __func__, filename, buffer_len(conf));

	obuf = cbuf = xstrdup(buffer_ptr(conf));
	active = user ? 0 : 1;
	linenum = 1;
	while ((cp = strsep(&cbuf, "\n")) != NULL) {
		if (process_server_config_line(options, cp, filename,
		    linenum++, &active, user, host, address) != 0)
			bad_options++;
	}
	xfree(obuf);
	if (bad_options > 0)
		fatal("%s: terminating, %d bad configuration options",
		    filename, bad_options);
}

static const char *
fmt_intarg(ServerOpCodes code, int val)
{
	if (code == sAddressFamily) {
		switch (val) {
		case AF_INET:
			return "inet";
		case AF_INET6:
			return "inet6";
		case AF_UNSPEC:
			return "any";
		default:
			return "UNKNOWN";
		}
	}
	if (code == sPermitRootLogin) {
		switch (val) {
		case PERMIT_NO_PASSWD:
			return "without-password";
		case PERMIT_FORCED_ONLY:
			return "forced-commands-only";
		case PERMIT_YES:
			return "yes";
		}
	}
	if (code == sProtocol) {
		switch (val) {
		case SSH_PROTO_1:
			return "1";
		case SSH_PROTO_2:
			return "2";
		case (SSH_PROTO_1|SSH_PROTO_2):
			return "2,1";
		default:
			return "UNKNOWN";
		}
	}
	if (code == sGatewayPorts && val == 2)
		return "clientspecified";
	if (code == sCompression && val == COMP_DELAYED)
		return "delayed";
	switch (val) {
	case -1:
		return "unset";
	case 0:
		return "no";
	case 1:
		return "yes";
	}
	return "UNKNOWN";
}

static const char *
lookup_opcode_name(ServerOpCodes code)
{
	u_int i;

	for (i = 0; keywords[i].name != NULL; i++)
		if (keywords[i].opcode == code)
			return(keywords[i].name);
	return "UNKNOWN";
}

static void
dump_cfg_int(ServerOpCodes code, int val)
{
	printf("%s %d\n", lookup_opcode_name(code), val);
}

static void
dump_cfg_fmtint(ServerOpCodes code, int val)
{
	printf("%s %s\n", lookup_opcode_name(code), fmt_intarg(code, val));
}

static void
dump_cfg_string(ServerOpCodes code, const char *val)
{
	if (val == NULL)
		return;
	printf("%s %s\n", lookup_opcode_name(code), val);
}

static void
dump_cfg_strarray(ServerOpCodes code, u_int count, char **vals)
{
	u_int i;

	for (i = 0; i < count; i++)
		printf("%s %s\n", lookup_opcode_name(code),  vals[i]);
}

void
dump_config(ServerOptions *o)
{
	u_int i;
	int ret;
	struct addrinfo *ai;
	char addr[NI_MAXHOST], port[NI_MAXSERV], *s = NULL;

	/* these are usually at the top of the config */
	for (i = 0; i < o->num_ports; i++)
		printf("port %d\n", o->ports[i]);
	dump_cfg_fmtint(sProtocol, o->protocol);
	dump_cfg_fmtint(sAddressFamily, o->address_family);

	/* ListenAddress must be after Port */
	for (ai = o->listen_addrs; ai; ai = ai->ai_next) {
		if ((ret = getnameinfo(ai->ai_addr, ai->ai_addrlen, addr,
		    sizeof(addr), port, sizeof(port),
		    NI_NUMERICHOST|NI_NUMERICSERV)) != 0) {
			error("getnameinfo failed: %.100s",
			    (ret != EAI_SYSTEM) ? gai_strerror(ret) :
			    strerror(errno));
		} else {
			if (ai->ai_family == AF_INET6)
				printf("listenaddress [%s]:%s\n", addr, port);
			else
				printf("listenaddress %s:%s\n", addr, port);
		}
	}

	/* integer arguments */
#ifdef USE_PAM
	dump_cfg_int(sUsePAM, o->use_pam);
#endif
	dump_cfg_int(sServerKeyBits, o->server_key_bits);
	dump_cfg_int(sLoginGraceTime, o->login_grace_time);
	dump_cfg_int(sKeyRegenerationTime, o->key_regeneration_time);
	dump_cfg_int(sX11DisplayOffset, o->x11_display_offset);
	dump_cfg_int(sMaxAuthTries, o->max_authtries);
	dump_cfg_int(sMaxSessions, o->max_sessions);
	dump_cfg_int(sClientAliveInterval, o->client_alive_interval);
	dump_cfg_int(sClientAliveCountMax, o->client_alive_count_max);

	/* formatted integer arguments */
	dump_cfg_fmtint(sPermitRootLogin, o->permit_root_login);
	dump_cfg_fmtint(sIgnoreRhosts, o->ignore_rhosts);
	dump_cfg_fmtint(sIgnoreUserKnownHosts, o->ignore_user_known_hosts);
	dump_cfg_fmtint(sRhostsRSAAuthentication, o->rhosts_rsa_authentication);
	dump_cfg_fmtint(sHostbasedAuthentication, o->hostbased_authentication);
	dump_cfg_fmtint(sHostbasedUsesNameFromPacketOnly,
	    o->hostbased_uses_name_from_packet_only);
	dump_cfg_fmtint(sRSAAuthentication, o->rsa_authentication);
	dump_cfg_fmtint(sPubkeyAuthentication, o->pubkey_authentication);
#ifdef KRB5
	dump_cfg_fmtint(sKerberosAuthentication, o->kerberos_authentication);
	dump_cfg_fmtint(sKerberosOrLocalPasswd, o->kerberos_or_local_passwd);
	dump_cfg_fmtint(sKerberosTicketCleanup, o->kerberos_ticket_cleanup);
# ifdef USE_AFS
	dump_cfg_fmtint(sKerberosGetAFSToken, o->kerberos_get_afs_token);
# endif
#endif
#ifdef GSSAPI
	dump_cfg_fmtint(sGssAuthentication, o->gss_authentication);
	dump_cfg_fmtint(sGssCleanupCreds, o->gss_cleanup_creds);
#endif
#ifdef JPAKE
	dump_cfg_fmtint(sZeroKnowledgePasswordAuthentication,
	    o->zero_knowledge_password_authentication);
#endif
	dump_cfg_fmtint(sPasswordAuthentication, o->password_authentication);
	dump_cfg_fmtint(sKbdInteractiveAuthentication,
	    o->kbd_interactive_authentication);
	dump_cfg_fmtint(sChallengeResponseAuthentication,
	    o->challenge_response_authentication);
	dump_cfg_fmtint(sPrintMotd, o->print_motd);
	dump_cfg_fmtint(sPrintLastLog, o->print_lastlog);
	dump_cfg_fmtint(sX11Forwarding, o->x11_forwarding);
	dump_cfg_fmtint(sX11UseLocalhost, o->x11_use_localhost);
	dump_cfg_fmtint(sStrictModes, o->strict_modes);
	dump_cfg_fmtint(sTCPKeepAlive, o->tcp_keep_alive);
	dump_cfg_fmtint(sEmptyPasswd, o->permit_empty_passwd);
	dump_cfg_fmtint(sPermitUserEnvironment, o->permit_user_env);
	dump_cfg_fmtint(sUseLogin, o->use_login);
	dump_cfg_fmtint(sCompression, o->compression);
	dump_cfg_fmtint(sGatewayPorts, o->gateway_ports);
	dump_cfg_fmtint(sUseDNS, o->use_dns);
	dump_cfg_fmtint(sAllowTcpForwarding, o->allow_tcp_forwarding);
	dump_cfg_fmtint(sUsePrivilegeSeparation, use_privsep);

	/* string arguments */
	dump_cfg_string(sPidFile, o->pid_file);
	dump_cfg_string(sXAuthLocation, o->xauth_location);
	dump_cfg_string(sCiphers, o->ciphers);
	dump_cfg_string(sMacs, o->macs);
	dump_cfg_string(sBanner, o->banner);
	dump_cfg_string(sAuthorizedKeysFile, o->authorized_keys_file);
	dump_cfg_string(sAuthorizedKeysFile2, o->authorized_keys_file2);
	dump_cfg_string(sForceCommand, o->adm_forced_command);

	/* string arguments requiring a lookup */
	dump_cfg_string(sLogLevel, log_level_name(o->log_level));
	dump_cfg_string(sLogFacility, log_facility_name(o->log_facility));

	/* string array arguments */
	dump_cfg_strarray(sHostKeyFile, o->num_host_key_files,
	     o->host_key_files);
	dump_cfg_strarray(sAllowUsers, o->num_allow_users, o->allow_users);
	dump_cfg_strarray(sDenyUsers, o->num_deny_users, o->deny_users);
	dump_cfg_strarray(sAllowGroups, o->num_allow_groups, o->allow_groups);
	dump_cfg_strarray(sDenyGroups, o->num_deny_groups, o->deny_groups);
	dump_cfg_strarray(sAcceptEnv, o->num_accept_env, o->accept_env);

	/* other arguments */
	for (i = 0; i < o->num_subsystems; i++)
		printf("subsystem %s %s\n", o->subsystem_name[i],
		    o->subsystem_args[i]);

	printf("maxstartups %d:%d:%d\n", o->max_startups_begin,
	    o->max_startups_rate, o->max_startups);

	for (i = 0; tunmode_desc[i].val != -1; i++)
		if (tunmode_desc[i].val == o->permit_tun) {
			s = tunmode_desc[i].text;
			break;
		}
	dump_cfg_string(sPermitTunnel, s);

	channel_print_adm_permitted_opens();
}<|MERGE_RESOLUTION|>--- conflicted
+++ resolved
@@ -422,12 +422,8 @@
 	{ "clientalivecountmax", sClientAliveCountMax, SSHCFG_GLOBAL },
 	{ "authorizedkeysfile", sAuthorizedKeysFile, SSHCFG_GLOBAL },
 	{ "authorizedkeysfile2", sAuthorizedKeysFile2, SSHCFG_GLOBAL },
-<<<<<<< HEAD
 	{ "useprivilegeseparation", sUsePrivilegeSeparation, SSHCFG_GLOBAL },
 	{ "versionaddendum", sVersionAddendum , SSHCFG_GLOBAL },
-=======
-	{ "useprivilegeseparation", sUsePrivilegeSeparation, SSHCFG_GLOBAL},
->>>>>>> 40c002af
 	{ "acceptenv", sAcceptEnv, SSHCFG_GLOBAL },
 	{ "permittunnel", sPermitTunnel, SSHCFG_GLOBAL },
 	{ "match", sMatch, SSHCFG_ALL },
