/* $OpenBSD: serverloop.c,v 1.172 2014/07/15 15:54:14 millert Exp $ */
/*
 * Author: Tatu Ylonen <ylo@cs.hut.fi>
 * Copyright (c) 1995 Tatu Ylonen <ylo@cs.hut.fi>, Espoo, Finland
 *                    All rights reserved
 * Server main loop for handling the interactive session.
 *
 * As far as I am concerned, the code I have written for this software
 * can be used freely for any purpose.  Any derived versions of this
 * software must be clearly marked as such, and if the derived work is
 * incompatible with the protocol description in the RFC file, it must be
 * called by a name other than "ssh" or "Secure Shell".
 *
 * SSH2 support by Markus Friedl.
 * Copyright (c) 2000, 2001 Markus Friedl.  All rights reserved.
 *
 * Redistribution and use in source and binary forms, with or without
 * modification, are permitted provided that the following conditions
 * are met:
 * 1. Redistributions of source code must retain the above copyright
 *    notice, this list of conditions and the following disclaimer.
 * 2. Redistributions in binary form must reproduce the above copyright
 *    notice, this list of conditions and the following disclaimer in the
 *    documentation and/or other materials provided with the distribution.
 *
 * THIS SOFTWARE IS PROVIDED BY THE AUTHOR ``AS IS'' AND ANY EXPRESS OR
 * IMPLIED WARRANTIES, INCLUDING, BUT NOT LIMITED TO, THE IMPLIED WARRANTIES
 * OF MERCHANTABILITY AND FITNESS FOR A PARTICULAR PURPOSE ARE DISCLAIMED.
 * IN NO EVENT SHALL THE AUTHOR BE LIABLE FOR ANY DIRECT, INDIRECT,
 * INCIDENTAL, SPECIAL, EXEMPLARY, OR CONSEQUENTIAL DAMAGES (INCLUDING, BUT
 * NOT LIMITED TO, PROCUREMENT OF SUBSTITUTE GOODS OR SERVICES; LOSS OF USE,
 * DATA, OR PROFITS; OR BUSINESS INTERRUPTION) HOWEVER CAUSED AND ON ANY
 * THEORY OF LIABILITY, WHETHER IN CONTRACT, STRICT LIABILITY, OR TORT
 * (INCLUDING NEGLIGENCE OR OTHERWISE) ARISING IN ANY WAY OUT OF THE USE OF
 * THIS SOFTWARE, EVEN IF ADVISED OF THE POSSIBILITY OF SUCH DAMAGE.
 */

#include "includes.h"

#include <sys/types.h>
#include <sys/param.h>
#include <sys/wait.h>
#include <sys/socket.h>
#ifdef HAVE_SYS_TIME_H
# include <sys/time.h>
#endif

#include <netinet/in.h>

#include <errno.h>
#include <fcntl.h>
#include <pwd.h>
#include <signal.h>
#include <string.h>
#include <termios.h>
#include <unistd.h>
#include <stdarg.h>

#include "openbsd-compat/sys-queue.h"
#include "xmalloc.h"
#include "packet.h"
#include "buffer.h"
#include "log.h"
#include "misc.h"
#include "servconf.h"
#include "canohost.h"
#include "sshpty.h"
#include "channels.h"
#include "compat.h"
#include "ssh1.h"
#include "ssh2.h"
#include "key.h"
#include "cipher.h"
#include "kex.h"
#include "hostfile.h"
#include "auth.h"
#include "session.h"
#include "dispatch.h"
#include "auth-options.h"
#include "serverloop.h"
#include "roaming.h"

extern ServerOptions options;

/* XXX */
extern Kex *xxx_kex;
extern Authctxt *the_authctxt;
extern int use_privsep;

static Buffer stdin_buffer;	/* Buffer for stdin data. */
static Buffer stdout_buffer;	/* Buffer for stdout data. */
static Buffer stderr_buffer;	/* Buffer for stderr data. */
static int fdin;		/* Descriptor for stdin (for writing) */
static int fdout;		/* Descriptor for stdout (for reading);
				   May be same number as fdin. */
static int fderr;		/* Descriptor for stderr.  May be -1. */
static u_long stdin_bytes = 0;	/* Number of bytes written to stdin. */
static u_long stdout_bytes = 0;	/* Number of stdout bytes sent to client. */
static u_long stderr_bytes = 0;	/* Number of stderr bytes sent to client. */
static u_long fdout_bytes = 0;	/* Number of stdout bytes read from program. */
static int stdin_eof = 0;	/* EOF message received from client. */
static int fdout_eof = 0;	/* EOF encountered reading from fdout. */
static int fderr_eof = 0;	/* EOF encountered readung from fderr. */
static int fdin_is_tty = 0;	/* fdin points to a tty. */
static int connection_in;	/* Connection to client (input). */
static int connection_out;	/* Connection to client (output). */
static int connection_closed = 0;	/* Connection to client closed. */
static u_int buffer_high;	/* "Soft" max buffer size. */
static int no_more_sessions = 0; /* Disallow further sessions. */

/*
 * This SIGCHLD kludge is used to detect when the child exits.  The server
 * will exit after that, as soon as forwarded connections have terminated.
 */

static volatile sig_atomic_t child_terminated = 0;	/* The child has terminated. */

/* Cleanup on signals (!use_privsep case only) */
static volatile sig_atomic_t received_sigterm = 0;

/* prototypes */
static void server_init_dispatch(void);

/*
 * Returns current time in seconds from Jan 1, 1970 with the maximum
 * available resolution.
 */

static double
get_current_time(void)
{
	struct timeval tv;
	gettimeofday(&tv, NULL);
	return (double) tv.tv_sec + (double) tv.tv_usec / 1000000.0;
}


/*
 * we write to this pipe if a SIGCHLD is caught in order to avoid
 * the race between select() and child_terminated
 */
static int notify_pipe[2];
static void
notify_setup(void)
{
	if (pipe(notify_pipe) < 0) {
		error("pipe(notify_pipe) failed %s", strerror(errno));
	} else if ((fcntl(notify_pipe[0], F_SETFD, FD_CLOEXEC) == -1) ||
	    (fcntl(notify_pipe[1], F_SETFD, FD_CLOEXEC) == -1)) {
		error("fcntl(notify_pipe, F_SETFD) failed %s", strerror(errno));
		close(notify_pipe[0]);
		close(notify_pipe[1]);
	} else {
		set_nonblock(notify_pipe[0]);
		set_nonblock(notify_pipe[1]);
		return;
	}
	notify_pipe[0] = -1;	/* read end */
	notify_pipe[1] = -1;	/* write end */
}
static void
notify_parent(void)
{
	if (notify_pipe[1] != -1)
		(void)write(notify_pipe[1], "", 1);
}
static void
notify_prepare(fd_set *readset)
{
	if (notify_pipe[0] != -1)
		FD_SET(notify_pipe[0], readset);
}
static void
notify_done(fd_set *readset)
{
	char c;

	if (notify_pipe[0] != -1 && FD_ISSET(notify_pipe[0], readset))
		while (read(notify_pipe[0], &c, 1) != -1)
			debug2("notify_done: reading");
}

/*ARGSUSED*/
static void
sigchld_handler(int sig)
{
	int save_errno = errno;
	child_terminated = 1;
#ifndef _UNICOS
	mysignal(SIGCHLD, sigchld_handler);
#endif
	notify_parent();
	errno = save_errno;
}

/*ARGSUSED*/
static void
sigterm_handler(int sig)
{
	received_sigterm = sig;
}

/*
 * Make packets from buffered stderr data, and buffer it for sending
 * to the client.
 */
static void
make_packets_from_stderr_data(void)
{
	u_int len;

	/* Send buffered stderr data to the client. */
	while (buffer_len(&stderr_buffer) > 0 &&
	    packet_not_very_much_data_to_write()) {
		len = buffer_len(&stderr_buffer);
		if (packet_is_interactive()) {
			if (len > 512)
				len = 512;
		} else {
			/* Keep the packets at reasonable size. */
			if (len > packet_get_maxsize())
				len = packet_get_maxsize();
		}
		packet_start(SSH_SMSG_STDERR_DATA);
		packet_put_string(buffer_ptr(&stderr_buffer), len);
		packet_send();
		buffer_consume(&stderr_buffer, len);
		stderr_bytes += len;
	}
}

/*
 * Make packets from buffered stdout data, and buffer it for sending to the
 * client.
 */
static void
make_packets_from_stdout_data(void)
{
	u_int len;

	/* Send buffered stdout data to the client. */
	while (buffer_len(&stdout_buffer) > 0 &&
	    packet_not_very_much_data_to_write()) {
		len = buffer_len(&stdout_buffer);
		if (packet_is_interactive()) {
			if (len > 512)
				len = 512;
		} else {
			/* Keep the packets at reasonable size. */
			if (len > packet_get_maxsize())
				len = packet_get_maxsize();
		}
		packet_start(SSH_SMSG_STDOUT_DATA);
		packet_put_string(buffer_ptr(&stdout_buffer), len);
		packet_send();
		buffer_consume(&stdout_buffer, len);
		stdout_bytes += len;
	}
}

static void
client_alive_check(void)
{
	int channel_id;

	/* timeout, check to see how many we have had */
	if (packet_inc_alive_timeouts() > options.client_alive_count_max) {
		logit("Timeout, client not responding.");
		cleanup_exit(255);
	}

	/*
	 * send a bogus global/channel request with "wantreply",
	 * we should get back a failure
	 */
	if ((channel_id = channel_find_open()) == -1) {
		packet_start(SSH2_MSG_GLOBAL_REQUEST);
		packet_put_cstring("keepalive@openssh.com");
		packet_put_char(1);	/* boolean: want reply */
	} else {
		channel_request_start(channel_id, "keepalive@openssh.com", 1);
	}
	packet_send();
}

/*
 * Sleep in select() until we can do something.  This will initialize the
 * select masks.  Upon return, the masks will indicate which descriptors
 * have data or can accept data.  Optionally, a maximum time can be specified
 * for the duration of the wait (0 = infinite).
 */
static void
wait_until_can_do_something(fd_set **readsetp, fd_set **writesetp, int *maxfdp,
    u_int *nallocp, u_int64_t max_time_milliseconds)
{
	struct timeval tv, *tvp;
	int ret;
	time_t minwait_secs = 0;
	int client_alive_scheduled = 0;
	int program_alive_scheduled = 0;

	/* Allocate and update select() masks for channel descriptors. */
	channel_prepare_select(readsetp, writesetp, maxfdp, nallocp,
	    &minwait_secs, 0);

	if (minwait_secs != 0)
		max_time_milliseconds = MIN(max_time_milliseconds,
		    (u_int)minwait_secs * 1000);

	/*
	 * if using client_alive, set the max timeout accordingly,
	 * and indicate that this particular timeout was for client
	 * alive by setting the client_alive_scheduled flag.
	 *
	 * this could be randomized somewhat to make traffic
	 * analysis more difficult, but we're not doing it yet.
	 */
	if (compat20 &&
	    max_time_milliseconds == 0 && options.client_alive_interval) {
		client_alive_scheduled = 1;
		max_time_milliseconds =
		    (u_int64_t)options.client_alive_interval * 1000;
	}

	if (compat20) {
#if 0
		/* wrong: bad condition XXX */
		if (channel_not_very_much_buffered_data())
#endif
		FD_SET(connection_in, *readsetp);
	} else {
		/*
		 * Read packets from the client unless we have too much
		 * buffered stdin or channel data.
		 */
		if (buffer_len(&stdin_buffer) < buffer_high &&
		    channel_not_very_much_buffered_data())
			FD_SET(connection_in, *readsetp);
		/*
		 * If there is not too much data already buffered going to
		 * the client, try to get some more data from the program.
		 */
		if (packet_not_very_much_data_to_write()) {
			program_alive_scheduled = child_terminated;
			if (!fdout_eof)
				FD_SET(fdout, *readsetp);
			if (!fderr_eof)
				FD_SET(fderr, *readsetp);
		}
		/*
		 * If we have buffered data, try to write some of that data
		 * to the program.
		 */
		if (fdin != -1 && buffer_len(&stdin_buffer) > 0)
			FD_SET(fdin, *writesetp);
	}
	notify_prepare(*readsetp);

	/*
	 * If we have buffered packet data going to the client, mark that
	 * descriptor.
	 */
	if (packet_have_data_to_write())
		FD_SET(connection_out, *writesetp);

	/*
	 * If child has terminated and there is enough buffer space to read
	 * from it, then read as much as is available and exit.
	 */
	if (child_terminated && packet_not_very_much_data_to_write())
		if (max_time_milliseconds == 0 || client_alive_scheduled)
			max_time_milliseconds = 100;

	if (max_time_milliseconds == 0)
		tvp = NULL;
	else {
		tv.tv_sec = max_time_milliseconds / 1000;
		tv.tv_usec = 1000 * (max_time_milliseconds % 1000);
		tvp = &tv;
	}

	/* Wait for something to happen, or the timeout to expire. */
	ret = select((*maxfdp)+1, *readsetp, *writesetp, NULL, tvp);

	if (ret == -1) {
		memset(*readsetp, 0, *nallocp);
		memset(*writesetp, 0, *nallocp);
		if (errno != EINTR)
			error("select: %.100s", strerror(errno));
	} else {
		if (ret == 0 && client_alive_scheduled)
			client_alive_check();
		if (!compat20 && program_alive_scheduled && fdin_is_tty) {
			if (!fdout_eof)
				FD_SET(fdout, *readsetp);
			if (!fderr_eof)
				FD_SET(fderr, *readsetp);
		}
	}

	notify_done(*readsetp);
}

/*
 * Processes input from the client and the program.  Input data is stored
 * in buffers and processed later.
 */
static void
process_input(fd_set *readset)
{
	int len;
	char buf[16384];

	/* Read and buffer any input data from the client. */
	if (FD_ISSET(connection_in, readset)) {
		int cont = 0;
		len = roaming_read(connection_in, buf, sizeof(buf), &cont);
		if (len == 0) {
			if (cont)
				return;
			verbose("Connection closed by %.100s",
			    get_remote_ipaddr());
			connection_closed = 1;
			if (compat20)
				return;
			cleanup_exit(255);
		} else if (len < 0) {
			if (errno != EINTR && errno != EAGAIN &&
			    errno != EWOULDBLOCK) {
				verbose("Read error from remote host "
				    "%.100s: %.100s",
				    get_remote_ipaddr(), strerror(errno));
				cleanup_exit(255);
			}
		} else {
			/* Buffer any received data. */
			packet_process_incoming(buf, len);
			fdout_bytes += len;
		}
	}
	if (compat20)
		return;

	/* Read and buffer any available stdout data from the program. */
	if (!fdout_eof && FD_ISSET(fdout, readset)) {
		errno = 0;
		len = read(fdout, buf, sizeof(buf));
		if (len < 0 && (errno == EINTR || ((errno == EAGAIN ||
		    errno == EWOULDBLOCK) && !child_terminated))) {
			/* do nothing */
#ifndef PTY_ZEROREAD
		} else if (len <= 0) {
#else
		} else if ((!isatty(fdout) && len <= 0) ||
		    (isatty(fdout) && (len < 0 || (len == 0 && errno != 0)))) {
#endif
			fdout_eof = 1;
		} else {
			buffer_append(&stdout_buffer, buf, len);
			fdout_bytes += len;
			debug ("FD out now: %ld", fdout_bytes);
		}
	}
	/* Read and buffer any available stderr data from the program. */
	if (!fderr_eof && FD_ISSET(fderr, readset)) {
		errno = 0;
		len = read(fderr, buf, sizeof(buf));
		if (len < 0 && (errno == EINTR || ((errno == EAGAIN ||
		    errno == EWOULDBLOCK) && !child_terminated))) {
			/* do nothing */
#ifndef PTY_ZEROREAD
		} else if (len <= 0) {
#else
		} else if ((!isatty(fderr) && len <= 0) ||
		    (isatty(fderr) && (len < 0 || (len == 0 && errno != 0)))) {
#endif
			fderr_eof = 1;
		} else {
			buffer_append(&stderr_buffer, buf, len);
		}
	}
}

/*
 * Sends data from internal buffers to client program stdin.
 */
static void
process_output(fd_set *writeset)
{
	struct termios tio;
	u_char *data;
	u_int dlen;
	int len;

	/* Write buffered data to program stdin. */
	if (!compat20 && fdin != -1 && FD_ISSET(fdin, writeset)) {
		data = buffer_ptr(&stdin_buffer);
		dlen = buffer_len(&stdin_buffer);
		len = write(fdin, data, dlen);
		if (len < 0 &&
		    (errno == EINTR || errno == EAGAIN || errno == EWOULDBLOCK)) {
			/* do nothing */
		} else if (len <= 0) {
			if (fdin != fdout)
				close(fdin);
			else
				shutdown(fdin, SHUT_WR); /* We will no longer send. */
			fdin = -1;
		} else {
			/* Successful write. */
			if (fdin_is_tty && dlen >= 1 && data[0] != '\r' &&
			    tcgetattr(fdin, &tio) == 0 &&
			    !(tio.c_lflag & ECHO) && (tio.c_lflag & ICANON)) {
				/*
				 * Simulate echo to reduce the impact of
				 * traffic analysis
				 */
				packet_send_ignore(len);
				packet_send();
			}
			/* Consume the data from the buffer. */
			buffer_consume(&stdin_buffer, len);
			/* Update the count of bytes written to the program. */
			stdin_bytes += len;
		}
	}
	/* Send any buffered packet data to the client. */
	if (FD_ISSET(connection_out, writeset))
		stdin_bytes += packet_write_poll();
}

/*
 * Wait until all buffered output has been sent to the client.
 * This is used when the program terminates.
 */
static void
drain_output(void)
{
	/* Send any buffered stdout data to the client. */
	if (buffer_len(&stdout_buffer) > 0) {
		packet_start(SSH_SMSG_STDOUT_DATA);
		packet_put_string(buffer_ptr(&stdout_buffer),
				  buffer_len(&stdout_buffer));
		packet_send();
		/* Update the count of sent bytes. */
		stdout_bytes += buffer_len(&stdout_buffer);
	}
	/* Send any buffered stderr data to the client. */
	if (buffer_len(&stderr_buffer) > 0) {
		packet_start(SSH_SMSG_STDERR_DATA);
		packet_put_string(buffer_ptr(&stderr_buffer),
				  buffer_len(&stderr_buffer));
		packet_send();
		/* Update the count of sent bytes. */
		stderr_bytes += buffer_len(&stderr_buffer);
	}
	/* Wait until all buffered data has been written to the client. */
	packet_write_wait();
}

static void
process_buffered_input_packets(void)
{
	dispatch_run(DISPATCH_NONBLOCK, NULL, compat20 ? xxx_kex : NULL);
}

/*
 * Performs the interactive session.  This handles data transmission between
 * the client and the program.  Note that the notion of stdin, stdout, and
 * stderr in this function is sort of reversed: this function writes to
 * stdin (of the child program), and reads from stdout and stderr (of the
 * child program).
 */
void
server_loop(pid_t pid, int fdin_arg, int fdout_arg, int fderr_arg)
{
	fd_set *readset = NULL, *writeset = NULL;
	int max_fd = 0;
	u_int nalloc = 0;
	int wait_status;	/* Status returned by wait(). */
	pid_t wait_pid;		/* pid returned by wait(). */
	int waiting_termination = 0;	/* Have displayed waiting close message. */
	u_int64_t max_time_milliseconds;
	u_int previous_stdout_buffer_bytes;
	u_int stdout_buffer_bytes;
	int type;

	debug("Entering interactive session.");

	/* Initialize the SIGCHLD kludge. */
	child_terminated = 0;
	mysignal(SIGCHLD, sigchld_handler);

	if (!use_privsep) {
		signal(SIGTERM, sigterm_handler);
		signal(SIGINT, sigterm_handler);
		signal(SIGQUIT, sigterm_handler);
	}

	/* Initialize our global variables. */
	fdin = fdin_arg;
	fdout = fdout_arg;
	fderr = fderr_arg;

	/* nonblocking IO */
	set_nonblock(fdin);
	set_nonblock(fdout);
	/* we don't have stderr for interactive terminal sessions, see below */
	if (fderr != -1)
		set_nonblock(fderr);

	if (!(datafellows & SSH_BUG_IGNOREMSG) && isatty(fdin))
		fdin_is_tty = 1;

	connection_in = packet_get_connection_in();
	connection_out = packet_get_connection_out();

	notify_setup();

	previous_stdout_buffer_bytes = 0;

	/* Set approximate I/O buffer size. */
	if (packet_is_interactive())
		buffer_high = 4096;
	else
		buffer_high = 64 * 1024;

#if 0
	/* Initialize max_fd to the maximum of the known file descriptors. */
	max_fd = MAX(connection_in, connection_out);
	max_fd = MAX(max_fd, fdin);
	max_fd = MAX(max_fd, fdout);
	if (fderr != -1)
		max_fd = MAX(max_fd, fderr);
#endif

	/* Initialize Initialize buffers. */
	buffer_init(&stdin_buffer);
	buffer_init(&stdout_buffer);
	buffer_init(&stderr_buffer);

	/*
	 * If we have no separate fderr (which is the case when we have a pty
	 * - there we cannot make difference between data sent to stdout and
	 * stderr), indicate that we have seen an EOF from stderr.  This way
	 * we don't need to check the descriptor everywhere.
	 */
	if (fderr == -1)
		fderr_eof = 1;

	server_init_dispatch();

	/* Main loop of the server for the interactive session mode. */
	for (;;) {

		/* Process buffered packets from the client. */
		process_buffered_input_packets();

		/*
		 * If we have received eof, and there is no more pending
		 * input data, cause a real eof by closing fdin.
		 */
		if (stdin_eof && fdin != -1 && buffer_len(&stdin_buffer) == 0) {
			if (fdin != fdout)
				close(fdin);
			else
				shutdown(fdin, SHUT_WR); /* We will no longer send. */
			fdin = -1;
		}
		/* Make packets from buffered stderr data to send to the client. */
		make_packets_from_stderr_data();

		/*
		 * Make packets from buffered stdout data to send to the
		 * client. If there is very little to send, this arranges to
		 * not send them now, but to wait a short while to see if we
		 * are getting more data. This is necessary, as some systems
		 * wake up readers from a pty after each separate character.
		 */
		max_time_milliseconds = 0;
		stdout_buffer_bytes = buffer_len(&stdout_buffer);
		if (stdout_buffer_bytes != 0 && stdout_buffer_bytes < 256 &&
		    stdout_buffer_bytes != previous_stdout_buffer_bytes) {
			/* try again after a while */
			max_time_milliseconds = 10;
		} else {
			/* Send it now. */
			make_packets_from_stdout_data();
		}
		previous_stdout_buffer_bytes = buffer_len(&stdout_buffer);

		/* Send channel data to the client. */
		if (packet_not_very_much_data_to_write())
			channel_output_poll();

		/*
		 * Bail out of the loop if the program has closed its output
		 * descriptors, and we have no more data to send to the
		 * client, and there is no pending buffered data.
		 */
		if (fdout_eof && fderr_eof && !packet_have_data_to_write() &&
		    buffer_len(&stdout_buffer) == 0 && buffer_len(&stderr_buffer) == 0) {
			if (!channel_still_open())
				break;
			if (!waiting_termination) {
				const char *s = "Waiting for forwarded connections to terminate...\r\n";
				char *cp;
				waiting_termination = 1;
				buffer_append(&stderr_buffer, s, strlen(s));

				/* Display list of open channels. */
				cp = channel_open_message();
				buffer_append(&stderr_buffer, cp, strlen(cp));
				free(cp);
			}
		}
		max_fd = MAX(connection_in, connection_out);
		max_fd = MAX(max_fd, fdin);
		max_fd = MAX(max_fd, fdout);
		max_fd = MAX(max_fd, fderr);
		max_fd = MAX(max_fd, notify_pipe[0]);

		/* Sleep in select() until we can do something. */
		wait_until_can_do_something(&readset, &writeset, &max_fd,
		    &nalloc, max_time_milliseconds);

		if (received_sigterm) {
			logit("Exiting on signal %d", (int)received_sigterm);
			/* Clean up sessions, utmp, etc. */
			cleanup_exit(255);
		}

		/* Process any channel events. */
		channel_after_select(readset, writeset);

		/* Process input from the client and from program stdout/stderr. */
		process_input(readset);

		/* Process output to the client and to program stdin. */
		process_output(writeset);
	}
	free(readset);
	free(writeset);

	/* Cleanup and termination code. */

	/* Wait until all output has been sent to the client. */
	drain_output();

	debug("End of interactive session; stdin %ld, stdout (read %ld, sent %ld), stderr %ld bytes.",
	    stdin_bytes, fdout_bytes, stdout_bytes, stderr_bytes);

	/* Free and clear the buffers. */
	buffer_free(&stdin_buffer);
	buffer_free(&stdout_buffer);
	buffer_free(&stderr_buffer);

	/* Close the file descriptors. */
	if (fdout != -1)
		close(fdout);
	fdout = -1;
	fdout_eof = 1;
	if (fderr != -1)
		close(fderr);
	fderr = -1;
	fderr_eof = 1;
	if (fdin != -1)
		close(fdin);
	fdin = -1;

	channel_free_all();

	/* We no longer want our SIGCHLD handler to be called. */
	mysignal(SIGCHLD, SIG_DFL);

	while ((wait_pid = waitpid(-1, &wait_status, 0)) < 0)
		if (errno != EINTR)
			packet_disconnect("wait: %.100s", strerror(errno));
	if (wait_pid != pid)
		error("Strange, wait returned pid %ld, expected %ld",
		    (long)wait_pid, (long)pid);

	/* Check if it exited normally. */
	if (WIFEXITED(wait_status)) {
		/* Yes, normal exit.  Get exit status and send it to the client. */
		debug("Command exited with status %d.", WEXITSTATUS(wait_status));
		packet_start(SSH_SMSG_EXITSTATUS);
		packet_put_int(WEXITSTATUS(wait_status));
		packet_send();
		packet_write_wait();

		/*
		 * Wait for exit confirmation.  Note that there might be
		 * other packets coming before it; however, the program has
		 * already died so we just ignore them.  The client is
		 * supposed to respond with the confirmation when it receives
		 * the exit status.
		 */
		do {
			type = packet_read();
		}
		while (type != SSH_CMSG_EXIT_CONFIRMATION);

		debug("Received exit confirmation.");
		return;
	}
	/* Check if the program terminated due to a signal. */
	if (WIFSIGNALED(wait_status))
		packet_disconnect("Command terminated on signal %d.",
				  WTERMSIG(wait_status));

	/* Some weird exit cause.  Just exit. */
	packet_disconnect("wait returned status %04x.", wait_status);
	/* NOTREACHED */
}

static void
collect_children(void)
{
	pid_t pid;
	sigset_t oset, nset;
	int status;

	/* block SIGCHLD while we check for dead children */
	sigemptyset(&nset);
	sigaddset(&nset, SIGCHLD);
	sigprocmask(SIG_BLOCK, &nset, &oset);
	if (child_terminated) {
		debug("Received SIGCHLD.");
		while ((pid = waitpid(-1, &status, WNOHANG)) > 0 ||
		    (pid < 0 && errno == EINTR))
			if (pid > 0)
				session_close_by_pid(pid, status);
		child_terminated = 0;
	}
	sigprocmask(SIG_SETMASK, &oset, NULL);
}

void
server_loop2(Authctxt *authctxt)
{
	fd_set *readset = NULL, *writeset = NULL;
<<<<<<< HEAD
	int rekeying = 0, max_fd, nalloc = 0;
	double start_time, total_time;
=======
	int rekeying = 0, max_fd;
	u_int nalloc = 0;
	u_int64_t rekey_timeout_ms = 0;
>>>>>>> 36e94dc5

	debug("Entering interactive session for SSH2.");
	start_time = get_current_time();

	mysignal(SIGCHLD, sigchld_handler);
	child_terminated = 0;
	connection_in = packet_get_connection_in();
	connection_out = packet_get_connection_out();

	if (!use_privsep) {
		signal(SIGTERM, sigterm_handler);
		signal(SIGINT, sigterm_handler);
		signal(SIGQUIT, sigterm_handler);
	}

	notify_setup();

	max_fd = MAX(connection_in, connection_out);
	max_fd = MAX(max_fd, notify_pipe[0]);

	server_init_dispatch();

	for (;;) {
		process_buffered_input_packets();

		rekeying = (xxx_kex != NULL && !xxx_kex->done);

		if (!rekeying && packet_not_very_much_data_to_write())
			channel_output_poll();
		if (options.rekey_interval > 0 && compat20 && !rekeying)
			rekey_timeout_ms = packet_get_rekey_timeout() * 1000;
		else
			rekey_timeout_ms = 0;

		wait_until_can_do_something(&readset, &writeset, &max_fd,
		    &nalloc, rekey_timeout_ms);

		if (received_sigterm) {
			logit("Exiting on signal %d", (int)received_sigterm);
			/* Clean up sessions, utmp, etc. */
			cleanup_exit(255);
		}

		collect_children();
		if (!rekeying) {
			channel_after_select(readset, writeset);
			if (packet_need_rekeying()) {
				debug("need rekeying");
				xxx_kex->done = 0;
				kex_send_kexinit(xxx_kex);
			}
		}
		process_input(readset);
		if (connection_closed)
			break;
		process_output(writeset);
	}
	collect_children();

	free(readset);
	free(writeset);

	/* free all channels, no more reads and writes */
	channel_free_all();

	/* free remaining sessions, e.g. remove wtmp entries */
	session_destroy_all(NULL);
	total_time = get_current_time() - start_time;
	logit("SSH: Server;LType: Throughput;Remote: %s-%d;IN: %lu;OUT: %lu;Duration: %.1f;tPut_in: %.1f;tPut_out: %.1f",
	      get_remote_ipaddr(), get_remote_port(),
	      stdin_bytes, fdout_bytes, total_time, stdin_bytes / total_time,
	      fdout_bytes / total_time);
}

static void
server_input_keep_alive(int type, u_int32_t seq, void *ctxt)
{
	debug("Got %d/%u for keepalive", type, seq);
	/*
	 * reset timeout, since we got a sane answer from the client.
	 * even if this was generated by something other than
	 * the bogus CHANNEL_REQUEST we send for keepalives.
	 */
	packet_set_alive_timeouts(0);
}

static void
server_input_stdin_data(int type, u_int32_t seq, void *ctxt)
{
	char *data;
	u_int data_len;

	/* Stdin data from the client.  Append it to the buffer. */
	/* Ignore any data if the client has closed stdin. */
	if (fdin == -1)
		return;
	data = packet_get_string(&data_len);
	packet_check_eom();
	buffer_append(&stdin_buffer, data, data_len);
	explicit_bzero(data, data_len);
	free(data);
}

static void
server_input_eof(int type, u_int32_t seq, void *ctxt)
{
	/*
	 * Eof from the client.  The stdin descriptor to the
	 * program will be closed when all buffered data has
	 * drained.
	 */
	debug("EOF received for stdin.");
	packet_check_eom();
	stdin_eof = 1;
}

static void
server_input_window_size(int type, u_int32_t seq, void *ctxt)
{
	u_int row = packet_get_int();
	u_int col = packet_get_int();
	u_int xpixel = packet_get_int();
	u_int ypixel = packet_get_int();

	debug("Window change received.");
	packet_check_eom();
	if (fdin != -1)
		pty_change_window_size(fdin, row, col, xpixel, ypixel);
}

static Channel *
server_request_direct_tcpip(void)
{
	Channel *c = NULL;
	char *target, *originator;
	u_short target_port, originator_port;

	target = packet_get_string(NULL);
	target_port = packet_get_int();
	originator = packet_get_string(NULL);
	originator_port = packet_get_int();
	packet_check_eom();

	debug("server_request_direct_tcpip: originator %s port %d, target %s "
	    "port %d", originator, originator_port, target, target_port);

	/* XXX fine grained permissions */
	if ((options.allow_tcp_forwarding & FORWARD_LOCAL) != 0 &&
	    !no_port_forwarding_flag) {
		c = channel_connect_to_port(target, target_port,
		    "direct-tcpip", "direct-tcpip");
	} else {
		logit("refused local port forward: "
		    "originator %s port %d, target %s port %d",
		    originator, originator_port, target, target_port);
	}

	free(originator);
	free(target);

	return c;
}

static Channel *
server_request_direct_streamlocal(void)
{
	Channel *c = NULL;
	char *target, *originator;
	u_short originator_port;

	target = packet_get_string(NULL);
	originator = packet_get_string(NULL);
	originator_port = packet_get_int();
	packet_check_eom();

	debug("server_request_direct_streamlocal: originator %s port %d, target %s",
	    originator, originator_port, target);

	/* XXX fine grained permissions */
	if ((options.allow_streamlocal_forwarding & FORWARD_LOCAL) != 0 &&
	    !no_port_forwarding_flag) {
		c = channel_connect_to_path(target,
		    "direct-streamlocal@openssh.com", "direct-streamlocal");
	} else {
		logit("refused streamlocal port forward: "
		    "originator %s port %d, target %s",
		    originator, originator_port, target);
	}

	free(originator);
	free(target);

	return c;
}

static Channel *
server_request_tun(void)
{
	Channel *c = NULL;
	int mode, tun;
	int sock;

	mode = packet_get_int();
	switch (mode) {
	case SSH_TUNMODE_POINTOPOINT:
	case SSH_TUNMODE_ETHERNET:
		break;
	default:
		packet_send_debug("Unsupported tunnel device mode.");
		return NULL;
	}
	if ((options.permit_tun & mode) == 0) {
		packet_send_debug("Server has rejected tunnel device "
		    "forwarding");
		return NULL;
	}

	tun = packet_get_int();
	if (forced_tun_device != -1) {
		if (tun != SSH_TUNID_ANY && forced_tun_device != tun)
			goto done;
		tun = forced_tun_device;
	}
	sock = tun_open(tun, mode);
	if (sock < 0)
		goto done;
	if (options.hpn_disabled)
	c = channel_new("tun", SSH_CHANNEL_OPEN, sock, sock, -1,
	    CHAN_TCP_WINDOW_DEFAULT, CHAN_TCP_PACKET_DEFAULT, 0, "tun", 1);
	else
		c = channel_new("tun", SSH_CHANNEL_OPEN, sock, sock, -1,
		    options.hpn_buffer_size, CHAN_TCP_PACKET_DEFAULT, 0, "tun", 1);
	c->datagram = 1;
#if defined(SSH_TUN_FILTER)
	if (mode == SSH_TUNMODE_POINTOPOINT)
		channel_register_filter(c->self, sys_tun_infilter,
		    sys_tun_outfilter, NULL, NULL);
#endif

 done:
	if (c == NULL)
		packet_send_debug("Failed to open the tunnel device.");
	return c;
}

static Channel *
server_request_session(void)
{
	Channel *c;

	debug("input_session_request");
	packet_check_eom();

	if (no_more_sessions) {
		packet_disconnect("Possible attack: attempt to open a session "
		    "after additional sessions disabled");
	}

	/*
	 * A server session has no fd to read or write until a
	 * CHANNEL_REQUEST for a shell is made, so we set the type to
	 * SSH_CHANNEL_LARVAL.  Additionally, a callback for handling all
	 * CHANNEL_REQUEST messages is registered.
	 */
	c = channel_new("session", SSH_CHANNEL_LARVAL,
	    -1, -1, -1, /*window size*/0, CHAN_SES_PACKET_DEFAULT,
	    0, "server-session", 1);
	if ((options.tcp_rcv_buf_poll) && (!options.hpn_disabled))
		c->dynamic_window = 1;
	if (session_open(the_authctxt, c->self) != 1) {
		debug("session open failed, free channel %d", c->self);
		channel_free(c);
		return NULL;
	}
	channel_register_cleanup(c->self, session_close_by_channel, 0);
	return c;
}

static void
server_input_channel_open(int type, u_int32_t seq, void *ctxt)
{
	Channel *c = NULL;
	char *ctype;
	int rchan;
	u_int rmaxpack, rwindow, len;

	ctype = packet_get_string(&len);
	rchan = packet_get_int();
	rwindow = packet_get_int();
	rmaxpack = packet_get_int();

	debug("server_input_channel_open: ctype %s rchan %d win %d max %d",
	    ctype, rchan, rwindow, rmaxpack);

	if (strcmp(ctype, "session") == 0) {
		c = server_request_session();
	} else if (strcmp(ctype, "direct-tcpip") == 0) {
		c = server_request_direct_tcpip();
	} else if (strcmp(ctype, "direct-streamlocal@openssh.com") == 0) {
		c = server_request_direct_streamlocal();
	} else if (strcmp(ctype, "tun@openssh.com") == 0) {
		c = server_request_tun();
	}
	if (c != NULL) {
		debug("server_input_channel_open: confirm %s", ctype);
		c->remote_id = rchan;
		c->remote_window = rwindow;
		c->remote_maxpacket = rmaxpack;
		if (c->type != SSH_CHANNEL_CONNECTING) {
			packet_start(SSH2_MSG_CHANNEL_OPEN_CONFIRMATION);
			packet_put_int(c->remote_id);
			packet_put_int(c->self);
			packet_put_int(c->local_window);
			packet_put_int(c->local_maxpacket);
			packet_send();
		}
	} else {
		debug("server_input_channel_open: failure %s", ctype);
		packet_start(SSH2_MSG_CHANNEL_OPEN_FAILURE);
		packet_put_int(rchan);
		packet_put_int(SSH2_OPEN_ADMINISTRATIVELY_PROHIBITED);
		if (!(datafellows & SSH_BUG_OPENFAILURE)) {
			packet_put_cstring("open failed");
			packet_put_cstring("");
		}
		packet_send();
	}
	free(ctype);
}

static void
server_input_global_request(int type, u_int32_t seq, void *ctxt)
{
	char *rtype;
	int want_reply;
	int success = 0, allocated_listen_port = 0;

	rtype = packet_get_string(NULL);
	want_reply = packet_get_char();
	debug("server_input_global_request: rtype %s want_reply %d", rtype, want_reply);

	/* -R style forwarding */
	if (strcmp(rtype, "tcpip-forward") == 0) {
		struct passwd *pw;
		struct Forward fwd;

		pw = the_authctxt->pw;
		if (pw == NULL || !the_authctxt->valid)
			fatal("server_input_global_request: no/invalid user");
		memset(&fwd, 0, sizeof(fwd));
		fwd.listen_host = packet_get_string(NULL);
		fwd.listen_port = (u_short)packet_get_int();
		debug("server_input_global_request: tcpip-forward listen %s port %d",
		    fwd.listen_host, fwd.listen_port);

		/* check permissions */
		if ((options.allow_tcp_forwarding & FORWARD_REMOTE) == 0 ||
		    no_port_forwarding_flag ||
		    (!want_reply && fwd.listen_port == 0)
#ifndef NO_IPPORT_RESERVED_CONCEPT
		    || (fwd.listen_port != 0 && fwd.listen_port < IPPORT_RESERVED &&
		    pw->pw_uid != 0)
#endif
		    ) {
			success = 0;
			packet_send_debug("Server has disabled port forwarding.");
		} else {
			/* Start listening on the port */
			success = channel_setup_remote_fwd_listener(&fwd,
			    &allocated_listen_port, &options.fwd_opts);
		}
		free(fwd.listen_host);
	} else if (strcmp(rtype, "cancel-tcpip-forward") == 0) {
		struct Forward fwd;

		memset(&fwd, 0, sizeof(fwd));
		fwd.listen_host = packet_get_string(NULL);
		fwd.listen_port = (u_short)packet_get_int();
		debug("%s: cancel-tcpip-forward addr %s port %d", __func__,
		    fwd.listen_host, fwd.listen_port);

		success = channel_cancel_rport_listener(&fwd);
		free(fwd.listen_host);
	} else if (strcmp(rtype, "streamlocal-forward@openssh.com") == 0) {
		struct Forward fwd;

		memset(&fwd, 0, sizeof(fwd));
		fwd.listen_path = packet_get_string(NULL);
		debug("server_input_global_request: streamlocal-forward listen path %s",
		    fwd.listen_path);

		/* check permissions */
		if ((options.allow_streamlocal_forwarding & FORWARD_REMOTE) == 0
		    || no_port_forwarding_flag) {
			success = 0;
			packet_send_debug("Server has disabled port forwarding.");
		} else {
			/* Start listening on the socket */
			success = channel_setup_remote_fwd_listener(
			    &fwd, NULL, &options.fwd_opts);
		}
		free(fwd.listen_path);
	} else if (strcmp(rtype, "cancel-streamlocal-forward@openssh.com") == 0) {
		struct Forward fwd;

		memset(&fwd, 0, sizeof(fwd));
		fwd.listen_path = packet_get_string(NULL);
		debug("%s: cancel-streamlocal-forward path %s", __func__,
		    fwd.listen_path);

		success = channel_cancel_rport_listener(&fwd);
		free(fwd.listen_path);
	} else if (strcmp(rtype, "no-more-sessions@openssh.com") == 0) {
		no_more_sessions = 1;
		success = 1;
	}
	if (want_reply) {
		packet_start(success ?
		    SSH2_MSG_REQUEST_SUCCESS : SSH2_MSG_REQUEST_FAILURE);
		if (success && allocated_listen_port > 0)
			packet_put_int(allocated_listen_port);
		packet_send();
		packet_write_wait();
	}
	free(rtype);
}

static void
server_input_channel_req(int type, u_int32_t seq, void *ctxt)
{
	Channel *c;
	int id, reply, success = 0;
	char *rtype;

	id = packet_get_int();
	rtype = packet_get_string(NULL);
	reply = packet_get_char();

	debug("server_input_channel_req: channel %d request %s reply %d",
	    id, rtype, reply);

	if ((c = channel_lookup(id)) == NULL)
		packet_disconnect("server_input_channel_req: "
		    "unknown channel %d", id);
	if (!strcmp(rtype, "eow@openssh.com")) {
		packet_check_eom();
		chan_rcvd_eow(c);
	} else if ((c->type == SSH_CHANNEL_LARVAL ||
	    c->type == SSH_CHANNEL_OPEN) && strcmp(c->ctype, "session") == 0)
		success = session_input_channel_req(c, rtype);
	if (reply && !(c->flags & CHAN_CLOSE_SENT)) {
		packet_start(success ?
		    SSH2_MSG_CHANNEL_SUCCESS : SSH2_MSG_CHANNEL_FAILURE);
		packet_put_int(c->remote_id);
		packet_send();
	}
	free(rtype);
}

static void
server_init_dispatch_20(void)
{
	debug("server_init_dispatch_20");
	dispatch_init(&dispatch_protocol_error);
	dispatch_set(SSH2_MSG_CHANNEL_CLOSE, &channel_input_oclose);
	dispatch_set(SSH2_MSG_CHANNEL_DATA, &channel_input_data);
	dispatch_set(SSH2_MSG_CHANNEL_EOF, &channel_input_ieof);
	dispatch_set(SSH2_MSG_CHANNEL_EXTENDED_DATA, &channel_input_extended_data);
	dispatch_set(SSH2_MSG_CHANNEL_OPEN, &server_input_channel_open);
	dispatch_set(SSH2_MSG_CHANNEL_OPEN_CONFIRMATION, &channel_input_open_confirmation);
	dispatch_set(SSH2_MSG_CHANNEL_OPEN_FAILURE, &channel_input_open_failure);
	dispatch_set(SSH2_MSG_CHANNEL_REQUEST, &server_input_channel_req);
	dispatch_set(SSH2_MSG_CHANNEL_WINDOW_ADJUST, &channel_input_window_adjust);
	dispatch_set(SSH2_MSG_GLOBAL_REQUEST, &server_input_global_request);
	/* client_alive */
	dispatch_set(SSH2_MSG_CHANNEL_SUCCESS, &server_input_keep_alive);
	dispatch_set(SSH2_MSG_CHANNEL_FAILURE, &server_input_keep_alive);
	dispatch_set(SSH2_MSG_REQUEST_SUCCESS, &server_input_keep_alive);
	dispatch_set(SSH2_MSG_REQUEST_FAILURE, &server_input_keep_alive);
	/* rekeying */
	dispatch_set(SSH2_MSG_KEXINIT, &kex_input_kexinit);
}
static void
server_init_dispatch_13(void)
{
	debug("server_init_dispatch_13");
	dispatch_init(NULL);
	dispatch_set(SSH_CMSG_EOF, &server_input_eof);
	dispatch_set(SSH_CMSG_STDIN_DATA, &server_input_stdin_data);
	dispatch_set(SSH_CMSG_WINDOW_SIZE, &server_input_window_size);
	dispatch_set(SSH_MSG_CHANNEL_CLOSE, &channel_input_close);
	dispatch_set(SSH_MSG_CHANNEL_CLOSE_CONFIRMATION, &channel_input_close_confirmation);
	dispatch_set(SSH_MSG_CHANNEL_DATA, &channel_input_data);
	dispatch_set(SSH_MSG_CHANNEL_OPEN_CONFIRMATION, &channel_input_open_confirmation);
	dispatch_set(SSH_MSG_CHANNEL_OPEN_FAILURE, &channel_input_open_failure);
	dispatch_set(SSH_MSG_PORT_OPEN, &channel_input_port_open);
}
static void
server_init_dispatch_15(void)
{
	server_init_dispatch_13();
	debug("server_init_dispatch_15");
	dispatch_set(SSH_MSG_CHANNEL_CLOSE, &channel_input_ieof);
	dispatch_set(SSH_MSG_CHANNEL_CLOSE_CONFIRMATION, &channel_input_oclose);
}
static void
server_init_dispatch(void)
{
	if (compat20)
		server_init_dispatch_20();
	else if (compat13)
		server_init_dispatch_13();
	else
		server_init_dispatch_15();
}<|MERGE_RESOLUTION|>--- conflicted
+++ resolved
@@ -840,14 +840,10 @@
 server_loop2(Authctxt *authctxt)
 {
 	fd_set *readset = NULL, *writeset = NULL;
-<<<<<<< HEAD
-	int rekeying = 0, max_fd, nalloc = 0;
+	int rekeying = 0, max_fd;
 	double start_time, total_time;
-=======
-	int rekeying = 0, max_fd;
 	u_int nalloc = 0;
 	u_int64_t rekey_timeout_ms = 0;
->>>>>>> 36e94dc5
 
 	debug("Entering interactive session for SSH2.");
 	start_time = get_current_time();
