--- conflicted
+++ resolved
@@ -41,41 +41,9 @@
 	int ret;
 	u_char *p;
 
-<<<<<<< HEAD
-	if (len > BUFFER_MAX_CHUNK)
-		fatal("buffer_append_space: len %u not supported", len);
-
-	/* If the buffer is empty, start using it from the beginning. */
-	if (buffer->offset == buffer->end) {
-		buffer->offset = 0;
-		buffer->end = 0;
-	}
-restart:
-	/* If there is enough space to store all data, store it now. */
-	if (buffer->end + len < buffer->alloc) {
-		p = buffer->buf + buffer->end;
-		buffer->end += len;
-		return p;
-	}
-
-	/* Compact data back to the start of the buffer if necessary */
-	if (buffer_compact(buffer))
-		goto restart;
-
-	/* Increase the size of the buffer and retry. */
-	newlen = roundup(buffer->alloc + len, BUFFER_ALLOCSZ);
-	if (newlen > BUFFER_MAX_LEN_HPN)
-		fatal("buffer_append_space: alloc %u not supported",
-		    newlen);
-	buffer->buf = xrealloc(buffer->buf, 1, newlen);
-	buffer->alloc = newlen;
-	goto restart;
-	/* NOTREACHED */
-=======
 	if ((ret = sshbuf_reserve(buffer, len, &p)) != 0)
 		fatal("%s: %s", __func__, ssh_err(ret));
 	return p;
->>>>>>> 36e94dc5
 }
 
 int
