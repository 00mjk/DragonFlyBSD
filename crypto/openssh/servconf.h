--- conflicted
+++ resolved
@@ -118,12 +118,7 @@
 						 * authentication. */
 	int     kbd_interactive_authentication;	/* If true, permit */
 	int     challenge_response_authentication;
-<<<<<<< HEAD
-	int     zero_knowledge_password_authentication;
-					/* If true, permit jpake auth */
 	int     permit_blacklisted_keys;	/* If true, permit */
-=======
->>>>>>> 36e94dc5
 	int     permit_empty_passwd;	/* If false, do not permit empty
 					 * passwords. */
 	int     permit_user_env;	/* If true, read ~/.ssh/environment */
