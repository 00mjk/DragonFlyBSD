--- conflicted
+++ resolved
@@ -1039,13 +1039,8 @@
 			memcpy(&active_state->outgoing_packet, &p->payload,
 			    sizeof(Buffer));
 			TAILQ_REMOVE(&active_state->outgoing, p, next);
-<<<<<<< HEAD
-			xfree(p);
+			free(p);
 			packet_length += packet_send2_wrapped();
-=======
-			free(p);
-			packet_send2_wrapped();
->>>>>>> 36e94dc5
 		}
 	}
 	return(packet_length);
@@ -1992,6 +1987,12 @@
 		 active_state->rekey_interval <= monotime());
 }
 
+int
+packet_authentication_state(void)
+{
+	return(active_state->after_authentication);
+}
+
 void
 packet_set_rekey_limits(u_int32_t bytes, time_t seconds)
 {
@@ -2093,12 +2094,6 @@
 	}
 }
 
-<<<<<<< HEAD
-int
-packet_authentication_state(void)
-{
-	return(active_state->after_authentication);
-=======
 /* Reset after_authentication and reset compression in post-auth privsep */
 void
 packet_set_postauth(void)
@@ -2117,5 +2112,4 @@
 		if (comp && comp->enabled)
 			packet_init_compression();
 	}
->>>>>>> 36e94dc5
 }