<<<<<<< HEAD
#	$OpenBSD: ssh_config,v 1.23 2007/06/08 04:40:40 pvalchev Exp $
#	$DragonFly: src/crypto/openssh-5/ssh_config,v 1.3 2008/09/28 03:19:46 pavalos Exp $
=======
#	$OpenBSD: ssh_config,v 1.25 2009/02/17 01:28:32 djm Exp $
>>>>>>> cb5eb4f1

# This is the ssh client system-wide configuration file.  See
# ssh_config(5) for more information.  This file provides defaults for
# users, and the values can be changed in per-user configuration files
# or on the command line.

# Configuration data is parsed as follows:
#  1. command line options
#  2. user-specific file
#  3. system-wide file
# Any configuration value is only changed the first time it is set.
# Thus, host-specific definitions should be at the beginning of the
# configuration file, and defaults at the end.

# Site-wide defaults for some commonly used options.  For a comprehensive
# list of available options, their meanings and defaults, please see the
# ssh_config(5) man page.

# Host *
#   ForwardAgent no
#   ForwardX11 no
#   RhostsRSAAuthentication no
#   RSAAuthentication yes
#   PasswordAuthentication yes
#   HostbasedAuthentication no
#   GSSAPIAuthentication no
#   GSSAPIDelegateCredentials no
#   BatchMode no
#   CheckHostIP no
#   AddressFamily any
#   ConnectTimeout 0
#   StrictHostKeyChecking ask
#   IdentityFile ~/.ssh/identity
#   IdentityFile ~/.ssh/id_rsa
#   IdentityFile ~/.ssh/id_dsa
#   Port 22
#   Protocol 2,1
#   Cipher 3des
#   Ciphers aes128-ctr,aes192-ctr,aes256-ctr,arcfour256,arcfour128,aes128-cbc,3des-cbc
#   MACs hmac-md5,hmac-sha1,umac-64@openssh.com,hmac-ripemd160
#   EscapeChar ~
#   VersionAddendum DragonFly-20080927

#   XAuthLocation /usr/pkg/bin/xauth
#   Tunnel no
#   TunnelDevice any:any
#   PermitLocalCommand no
#   VisualHostKey no<|MERGE_RESOLUTION|>--- conflicted
+++ resolved
@@ -1,9 +1,5 @@
-<<<<<<< HEAD
-#	$OpenBSD: ssh_config,v 1.23 2007/06/08 04:40:40 pvalchev Exp $
+#	$OpenBSD: ssh_config,v 1.25 2009/02/17 01:28:32 djm Exp $
 #	$DragonFly: src/crypto/openssh-5/ssh_config,v 1.3 2008/09/28 03:19:46 pavalos Exp $
-=======
-#	$OpenBSD: ssh_config,v 1.25 2009/02/17 01:28:32 djm Exp $
->>>>>>> cb5eb4f1
 
 # This is the ssh client system-wide configuration file.  See
 # ssh_config(5) for more information.  This file provides defaults for
@@ -45,7 +41,7 @@
 #   Ciphers aes128-ctr,aes192-ctr,aes256-ctr,arcfour256,arcfour128,aes128-cbc,3des-cbc
 #   MACs hmac-md5,hmac-sha1,umac-64@openssh.com,hmac-ripemd160
 #   EscapeChar ~
-#   VersionAddendum DragonFly-20080927
+#   VersionAddendum DragonFly-20090620
 
 #   XAuthLocation /usr/pkg/bin/xauth
 #   Tunnel no
