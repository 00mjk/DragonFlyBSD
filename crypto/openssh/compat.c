/* $OpenBSD: compat.c,v 1.85 2014/04/20 02:49:32 djm Exp $ */
/*
 * Copyright (c) 1999, 2000, 2001, 2002 Markus Friedl.  All rights reserved.
 *
 * Redistribution and use in source and binary forms, with or without
 * modification, are permitted provided that the following conditions
 * are met:
 * 1. Redistributions of source code must retain the above copyright
 *    notice, this list of conditions and the following disclaimer.
 * 2. Redistributions in binary form must reproduce the above copyright
 *    notice, this list of conditions and the following disclaimer in the
 *    documentation and/or other materials provided with the distribution.
 *
 * THIS SOFTWARE IS PROVIDED BY THE AUTHOR ``AS IS'' AND ANY EXPRESS OR
 * IMPLIED WARRANTIES, INCLUDING, BUT NOT LIMITED TO, THE IMPLIED WARRANTIES
 * OF MERCHANTABILITY AND FITNESS FOR A PARTICULAR PURPOSE ARE DISCLAIMED.
 * IN NO EVENT SHALL THE AUTHOR BE LIABLE FOR ANY DIRECT, INDIRECT,
 * INCIDENTAL, SPECIAL, EXEMPLARY, OR CONSEQUENTIAL DAMAGES (INCLUDING, BUT
 * NOT LIMITED TO, PROCUREMENT OF SUBSTITUTE GOODS OR SERVICES; LOSS OF USE,
 * DATA, OR PROFITS; OR BUSINESS INTERRUPTION) HOWEVER CAUSED AND ON ANY
 * THEORY OF LIABILITY, WHETHER IN CONTRACT, STRICT LIABILITY, OR TORT
 * (INCLUDING NEGLIGENCE OR OTHERWISE) ARISING IN ANY WAY OUT OF THE USE OF
 * THIS SOFTWARE, EVEN IF ADVISED OF THE POSSIBILITY OF SUCH DAMAGE.
 */

#include "includes.h"

#include <sys/types.h>

#include <stdlib.h>
#include <string.h>
#include <stdarg.h>

#include "xmalloc.h"
#include "buffer.h"
#include "packet.h"
#include "compat.h"
#include "log.h"
#include "match.h"

int compat13 = 0;
int compat20 = 0;
int datafellows = 0;

void
enable_compat20(void)
{
	if (compat20)
		return;
	debug("Enabling compatibility mode for protocol 2.0");
	compat20 = 1;
}
void
enable_compat13(void)
{
	debug("Enabling compatibility mode for protocol 1.3");
	compat13 = 1;
}
/* datafellows bug compatibility */
void
compat_datafellows(const char *version)
{
	int i;
	static struct {
		char	*pat;
		int	bugs;
	} check[] = {
		{ "OpenSSH-2.0*,"
		  "OpenSSH-2.1*,"
		  "OpenSSH_2.1*,"
		  "OpenSSH_2.2*",	SSH_OLD_SESSIONID|SSH_BUG_BANNER|
					SSH_OLD_DHGEX|SSH_BUG_NOREKEY|
					SSH_BUG_EXTEOF|SSH_OLD_FORWARD_ADDR},
		{ "OpenSSH_2.3.0*",	SSH_BUG_BANNER|SSH_BUG_BIGENDIANAES|
					SSH_OLD_DHGEX|SSH_BUG_NOREKEY|
					SSH_BUG_EXTEOF|SSH_OLD_FORWARD_ADDR},
		{ "OpenSSH_2.3.*",	SSH_BUG_BIGENDIANAES|SSH_OLD_DHGEX|
					SSH_BUG_NOREKEY|SSH_BUG_EXTEOF|
					SSH_OLD_FORWARD_ADDR},
		{ "OpenSSH_2.5.0p1*,"
		  "OpenSSH_2.5.1p1*",
					SSH_BUG_BIGENDIANAES|SSH_OLD_DHGEX|
					SSH_BUG_NOREKEY|SSH_BUG_EXTEOF|
					SSH_OLD_FORWARD_ADDR},
		{ "OpenSSH_2.5.0*,"
		  "OpenSSH_2.5.1*,"
		  "OpenSSH_2.5.2*",	SSH_OLD_DHGEX|SSH_BUG_NOREKEY|
					SSH_BUG_EXTEOF|SSH_OLD_FORWARD_ADDR},
		{ "OpenSSH_2.5.3*",	SSH_BUG_NOREKEY|SSH_BUG_EXTEOF|
					SSH_OLD_FORWARD_ADDR},
		{ "OpenSSH_2.*,"
		  "OpenSSH_3.0*,"
		  "OpenSSH_3.1*",	SSH_BUG_EXTEOF|SSH_OLD_FORWARD_ADDR},
		{ "OpenSSH_3.*",	SSH_OLD_FORWARD_ADDR },
		{ "Sun_SSH_1.0*",	SSH_BUG_NOREKEY|SSH_BUG_EXTEOF},
		{ "OpenSSH_4*",		0 },
		{ "OpenSSH_5*",		SSH_NEW_OPENSSH|SSH_BUG_DYNAMIC_RPORT},
		{ "OpenSSH_6.6.1*",	SSH_NEW_OPENSSH},
		{ "OpenSSH_6.5*,"
		  "OpenSSH_6.6*",	SSH_NEW_OPENSSH|SSH_BUG_CURVE25519PAD},
		{ "OpenSSH*",		SSH_NEW_OPENSSH },
		{ "*MindTerm*",		0 },
		{ "2.1.0*",		SSH_BUG_SIGBLOB|SSH_BUG_HMAC|
					SSH_OLD_SESSIONID|SSH_BUG_DEBUG|
					SSH_BUG_RSASIGMD5|SSH_BUG_HBSERVICE|
					SSH_BUG_FIRSTKEX },
		{ "2.1 *",		SSH_BUG_SIGBLOB|SSH_BUG_HMAC|
					SSH_OLD_SESSIONID|SSH_BUG_DEBUG|
					SSH_BUG_RSASIGMD5|SSH_BUG_HBSERVICE|
					SSH_BUG_FIRSTKEX },
		{ "2.0.13*,"
		  "2.0.14*,"
		  "2.0.15*,"
		  "2.0.16*,"
		  "2.0.17*,"
		  "2.0.18*,"
		  "2.0.19*",		SSH_BUG_SIGBLOB|SSH_BUG_HMAC|
					SSH_OLD_SESSIONID|SSH_BUG_DEBUG|
					SSH_BUG_PKSERVICE|SSH_BUG_X11FWD|
					SSH_BUG_PKOK|SSH_BUG_RSASIGMD5|
					SSH_BUG_HBSERVICE|SSH_BUG_OPENFAILURE|
					SSH_BUG_DUMMYCHAN|SSH_BUG_FIRSTKEX },
		{ "2.0.11*,"
		  "2.0.12*",		SSH_BUG_SIGBLOB|SSH_BUG_HMAC|
					SSH_OLD_SESSIONID|SSH_BUG_DEBUG|
					SSH_BUG_PKSERVICE|SSH_BUG_X11FWD|
					SSH_BUG_PKAUTH|SSH_BUG_PKOK|
					SSH_BUG_RSASIGMD5|SSH_BUG_OPENFAILURE|
					SSH_BUG_DUMMYCHAN|SSH_BUG_FIRSTKEX },
		{ "2.0.*",		SSH_BUG_SIGBLOB|SSH_BUG_HMAC|
					SSH_OLD_SESSIONID|SSH_BUG_DEBUG|
					SSH_BUG_PKSERVICE|SSH_BUG_X11FWD|
					SSH_BUG_PKAUTH|SSH_BUG_PKOK|
					SSH_BUG_RSASIGMD5|SSH_BUG_OPENFAILURE|
					SSH_BUG_DERIVEKEY|SSH_BUG_DUMMYCHAN|
					SSH_BUG_FIRSTKEX },
		{ "2.2.0*,"
		  "2.3.0*",		SSH_BUG_HMAC|SSH_BUG_DEBUG|
					SSH_BUG_RSASIGMD5|SSH_BUG_FIRSTKEX },
		{ "2.3.*",		SSH_BUG_DEBUG|SSH_BUG_RSASIGMD5|
					SSH_BUG_FIRSTKEX },
		{ "2.4",		SSH_OLD_SESSIONID },	/* Van Dyke */
		{ "2.*",		SSH_BUG_DEBUG|SSH_BUG_FIRSTKEX|
					SSH_BUG_RFWD_ADDR },
		{ "3.0.*",		SSH_BUG_DEBUG },
		{ "3.0 SecureCRT*",	SSH_OLD_SESSIONID },
		{ "1.7 SecureFX*",	SSH_OLD_SESSIONID },
		{ "1.2.18*,"
		  "1.2.19*,"
		  "1.2.20*,"
		  "1.2.21*,"
		  "1.2.22*",		SSH_BUG_IGNOREMSG },
		{ "1.3.2*",		/* F-Secure */
					SSH_BUG_IGNOREMSG },
		{ "*SSH Compatible Server*",			/* Netscreen */
					SSH_BUG_PASSWORDPAD },
		{ "*OSU_0*,"
		  "OSU_1.0*,"
		  "OSU_1.1*,"
		  "OSU_1.2*,"
		  "OSU_1.3*,"
		  "OSU_1.4*,"
		  "OSU_1.5alpha1*,"
		  "OSU_1.5alpha2*,"
		  "OSU_1.5alpha3*",	SSH_BUG_PASSWORDPAD },
		{ "*SSH_Version_Mapper*",
					SSH_BUG_SCANNER },
		{ "Probe-*",
					SSH_BUG_PROBE },
		{ NULL,			0 }
	};

	/* process table, return first match */
	for (i = 0; check[i].pat; i++) {
		if (match_pattern_list(version, check[i].pat,
		    strlen(check[i].pat), 0) == 1) {
			datafellows = check[i].bugs;
<<<<<<< HEAD
			/* Check to see if the remote side is OpenSSH and not HPN */
			if(strstr(version,"OpenSSH") != NULL)
			{
				if (strstr(version,"hpn") == NULL)
				{
					datafellows |= SSH_BUG_LARGEWINDOW;
					debug("Remote is NON-HPN aware");
				}
			}
=======
			debug("match: %s pat %s compat 0x%08x",
			    version, check[i].pat, datafellows);
>>>>>>> 36e94dc5
			return;
		}
	}
	debug("no match: %s", version);
}

#define	SEP	","
int
proto_spec(const char *spec)
{
	char *s, *p, *q;
	int ret = SSH_PROTO_UNKNOWN;

	if (spec == NULL)
		return ret;
	q = s = xstrdup(spec);
	for ((p = strsep(&q, SEP)); p && *p != '\0'; (p = strsep(&q, SEP))) {
		switch (atoi(p)) {
		case 1:
			if (ret == SSH_PROTO_UNKNOWN)
				ret |= SSH_PROTO_1_PREFERRED;
			ret |= SSH_PROTO_1;
			break;
		case 2:
			ret |= SSH_PROTO_2;
			break;
		default:
			logit("ignoring bad proto spec: '%s'.", p);
			break;
		}
	}
	free(s);
	return ret;
}

/*
 * Filters a proposal string, excluding any algorithm matching the 'filter'
 * pattern list.
 */
static char *
filter_proposal(char *proposal, const char *filter)
{
	Buffer b;
	char *orig_prop, *fix_prop;
	char *cp, *tmp;

	buffer_init(&b);
	tmp = orig_prop = xstrdup(proposal);
	while ((cp = strsep(&tmp, ",")) != NULL) {
		if (match_pattern_list(cp, filter, strlen(cp), 0) != 1) {
			if (buffer_len(&b) > 0)
				buffer_append(&b, ",", 1);
			buffer_append(&b, cp, strlen(cp));
		} else
			debug2("Compat: skipping algorithm \"%s\"", cp);
	}
	buffer_append(&b, "\0", 1);
	fix_prop = xstrdup(buffer_ptr(&b));
	buffer_free(&b);
	free(orig_prop);

	return fix_prop;
}

char *
compat_cipher_proposal(char *cipher_prop)
{
	if (!(datafellows & SSH_BUG_BIGENDIANAES))
		return cipher_prop;
	debug2("%s: original cipher proposal: %s", __func__, cipher_prop);
	cipher_prop = filter_proposal(cipher_prop, "aes*");
	debug2("%s: compat cipher proposal: %s", __func__, cipher_prop);
	if (*cipher_prop == '\0')
		fatal("No supported ciphers found");
	return cipher_prop;
}

char *
compat_pkalg_proposal(char *pkalg_prop)
{
	if (!(datafellows & SSH_BUG_RSASIGMD5))
		return pkalg_prop;
	debug2("%s: original public key proposal: %s", __func__, pkalg_prop);
	pkalg_prop = filter_proposal(pkalg_prop, "ssh-rsa");
	debug2("%s: compat public key proposal: %s", __func__, pkalg_prop);
	if (*pkalg_prop == '\0')
		fatal("No supported PK algorithms found");
	return pkalg_prop;
}

char *
compat_kex_proposal(char *kex_prop)
{
	if (!(datafellows & SSH_BUG_CURVE25519PAD))
		return kex_prop;
	debug2("%s: original KEX proposal: %s", __func__, kex_prop);
	kex_prop = filter_proposal(kex_prop, "curve25519-sha256@libssh.org");
	debug2("%s: compat KEX proposal: %s", __func__, kex_prop);
	if (*kex_prop == '\0')
		fatal("No supported key exchange algorithms found");
	return kex_prop;
}
<|MERGE_RESOLUTION|>--- conflicted
+++ resolved
@@ -175,7 +175,6 @@
 		if (match_pattern_list(version, check[i].pat,
 		    strlen(check[i].pat), 0) == 1) {
 			datafellows = check[i].bugs;
-<<<<<<< HEAD
 			/* Check to see if the remote side is OpenSSH and not HPN */
 			if(strstr(version,"OpenSSH") != NULL)
 			{
@@ -185,10 +184,8 @@
 					debug("Remote is NON-HPN aware");
 				}
 			}
-=======
 			debug("match: %s pat %s compat 0x%08x",
 			    version, check[i].pat, datafellows);
->>>>>>> 36e94dc5
 			return;
 		}
 	}
